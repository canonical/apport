#!/usr/bin/python

'''GTK Apport user interface. 

Copyright (C) 2007 Canonical Ltd.
Author: Martin Pitt <martin.pitt@ubuntu.com>

This program is free software; you can redistribute it and/or modify it
under the terms of the GNU General Public License as published by the
Free Software Foundation; either version 2 of the License, or (at your
option) any later version.  See http://www.gnu.org/copyleft/gpl.html for
the full text of the license.
'''

import os.path, sys
import gobject, gtk, gtk.glade
from gettext import gettext as _
import apport.ui

class GTKUserInterface(apport.ui.UserInterface):
    '''GTK UserInterface.'''

    def w(self, widget):
        '''Shortcut for getting a widget.'''

        return self.widgets.get_widget(widget)

    def __init__(self):
        apport.ui.UserInterface.__init__(self)

        # load UI
        gtk.window_set_default_icon_name("apport")
        gtk.glade.textdomain(self.gettext_domain)
        self.widgets = gtk.glade.XML(os.path.join(os.path.dirname(sys.argv[0]),
            'apport-gtk.glade'))
        self.widgets.signal_autoconnect(self)

        # initialize tree model and view
        self.tree_model = gtk.TreeStore(gobject.TYPE_STRING)
        self.w('treeview_reportdetails').set_model(self.tree_model)

        column = gtk.TreeViewColumn("Report", gtk.CellRendererText(), text=0)
        self.w('treeview_reportdetails').append_column(column)

        # save the original strings of the dialogs (those which contain %s,
        # which we replace later)
        self.str_heading = self.w('label_heading').get_label()
        self.str_heading_reopen = self.w('label_heading_reopen').get_label()
        self.str_bugreport_title = self.w('dialog_bugreport').get_title()
        self.str_radio_complete = self.w('radiobutton_complete').get_label()
        self.str_radio_reduced = self.w('radiobutton_reduced').get_label()

    #
    # ui_* implementation of abstract UserInterface classes
    #

    def ui_present_crash(self, desktop_entry): 
        # adapt dialog heading and label appropriately
        if desktop_entry:
            heading = _('Sorry, %s closed unexpectedly') % desktop_entry.getName()
        elif self.report.has_key('ExecutablePath'):
            heading = _('Sorry, the program "%s" closed unexpectedly') % os.path.basename(self.report['ExecutablePath'])
        else:
<<<<<<< HEAD
            heading = _('Sorry, %s closed unexpectedly') % self.cur_package
        if desktop_entry and self.report.has_key('ExecutablePath') and \
            subprocess.call(['pidof', '-x', self.report['ExecutablePath']], stdout=subprocess.PIPE) != 0:
            self.w('label_heading_reopen').set_markup(self.str_heading % heading)
            d = self.w('dialog_crash_reopen')
=======
            heading = _('Sorry, %s closed unexpectedly.') % self.cur_package
        if self.desktop_entry and self.report.has_key('ExecutablePath') and \
	    os.path.dirname(self.report['ExecutablePath']) in os.environ['PATH'].split(':') and \
	    subprocess.call(['pgrep', '-x',
		os.path.basename(self.report['ExecutablePath']), 
		'-u', str(os.geteuid())], stdout=subprocess.PIPE) != 0:
            label = self.w('label_heading_reopen')
            label.set_markup(self.str_heading % heading)
            self.w('dialog_crash_reopen').show_all()
        else:
            label = self.w('label_heading')
            label.set_markup(self.str_heading % heading)
            self.w('dialog_crash').show_all()

        apport.fileutils.mark_report_seen(report)
        return True

    def file_bug(self, package, pid):
	'''File a bug against a package.  
	
        If a pid is given, the report will contain runtime debug
        information. If neither a package or a pid is specified, a generic
        distro bug is filed.'''

	# create initial report
	self.report = apport.Report('Bug')
        self.report['BugDisplayMode'] = 'file'
	self.report.add_os_info()
	if pid:
	    self.report.add_proc_info(pid)
        self.cur_package = package

	# write it into temporary file
        self.reportfile = self._create_report_file()
	self.on_button_reportbug_clicked(None)

    #
    # Event handlers
    #

    def ignore(self, widget, *auxargs):
        '''Do nothing with the current report.'''

        self.w('dialog_crash').hide()
        self.w('dialog_crash_reopen').hide()
        gtk.main_quit()
        return True

    def on_button_reportbug_clicked(self, widget):
        '''Open bug page in browser and ask to file a bug.'''

        assert self.report

        self.w('dialog_crash').hide()
        self.w('dialog_crash_reopen').hide()
        
        mode = self.report.get('BugDisplayMode', 'list')

        if not self.cur_package and not self.report.has_key('ExecutablePath'):
            # this happens if we file a bug without specifying a PID or a
            # package
            self.report.add_os_info()
	    url = None
	    self.reduced_file = None
>>>>>>> f4db21ca
        else:
            self.w('label_heading').set_markup(self.str_heading % heading)
            d = self.w('dialog_crash')

        # show crash notification dialog
        response = d.run()
        d.hide()
        if response == gtk.RESPONSE_YES:
            return 'report'
        elif response == gtk.RESPONSE_OK:
            return 'reopen'
        else:
            return 'cancel'

    def ui_present_report_details(self):
        # dialog title
        self.w('dialog_bugreport').set_title(self.str_bugreport_title %
            self.report.get('Package', 'Ubuntu').split()[0])

        # report contents in expander
        self.tree_model.clear()
        row = 0
        for key in self.report:
            keyiter = self.tree_model.insert_before(None, None)
            self.tree_model.set_value(keyiter, 0, key)

            valiter = self.tree_model.insert_before(keyiter, None)
            if self.report[key]:
                self.tree_model.set_value(valiter, 0, self.report[key])
            else:
                self.tree_model.set_value(valiter, 0, '(binary data)')

            # expand the row if the value has less than 5 lines
            if len(filter(lambda c: c == '\n', self.report[key])) < 4:
                self.w('treeview_reportdetails').expand_row(row, False)
            row += 1

        # complete/reduced radio buttons
        if self.report.has_key('CoreDump'):
            self.w('radiobutton_complete').set_label(self.str_radio_complete % 
                self.format_filesize(self.get_complete_size()))
            self.w('radiobutton_reduced').set_label(self.str_radio_reduced % 
                self.format_filesize(self.get_reduced_size()))
            self.w('radiobutton_complete').show()
            self.w('radiobutton_reduced').show()
        else:
            self.w('radiobutton_complete').hide()
            self.w('radiobutton_reduced').hide()

        response = self.w('dialog_bugreport').run()
        self.w('dialog_bugreport').hide()

        if response == gtk.RESPONSE_OK:
            if self.w('radiobutton_complete').get_active():
                return 'full'
            else:
                return 'reduced'
        else:
            return 'cancel'

    def ui_info_message(self, title, text):
        md = gtk.MessageDialog(type=gtk.MESSAGE_INFO,
            buttons=gtk.BUTTONS_CLOSE, message_format=text)
        md.set_title(title)
        md.run()
        md.hide()

    def ui_error_message(self, title, text):
        md = gtk.MessageDialog(type=gtk.MESSAGE_ERROR,
            buttons=gtk.BUTTONS_CLOSE, message_format=text)
        md.set_title(title)
        md.run()
        md.hide()

    def ui_start_info_collection_progress(self):
        self.w('progressbar_information_collection').set_fraction(0)
        self.w('window_information_collection').show()

    def ui_pulse_info_collection_progress(self):
        self.w('progressbar_information_collection').pulse()
        while gtk.events_pending():
            gtk.main_iteration(False)

    def ui_stop_info_collection_progress(self):
        self.w('window_information_collection').hide()

    def ui_start_upload_progress(self):
        '''Open a window with an definite progress bar, telling the user to
        wait while debug information is being uploaded.'''

        self.w('progressbar_upload').set_fraction(0)
        self.w('window_report_upload').show()

    def ui_set_upload_progress(self, progress):
        '''Set the progress bar in the debug data upload progress
        window to the given ratio (between 0 and 1, or None for indefinite
        progress).
        
        This function is called every 100 ms.'''

        if progress:
            self.w('progressbar_upload').set_fraction(progress)
        else:
            self.w('progressbar_upload').set_pulse_step(0.1)
            self.w('progressbar_upload').pulse()
        while gtk.events_pending():
            gtk.main_iteration(False)

    def ui_stop_upload_progress(self):
        '''Close debug data upload progress window.'''

        self.w('window_report_upload').hide()

    #
    # Event handlers
    #

    def on_window_information_collection_delete_event(self, widget, event=None):
        self.w('window_information_collection').hide()
        sys.exit(0)
        return True

    def on_expander_details_activate(self, widget):
        # signal is sent before actually expanding/collapsing, thus this
        # requires negation
        self.w('dialog_bugreport').set_resizable(not self.w('expander_details').get_expanded())
        return True

if __name__ == '__main__':
    app = GTKUserInterface()
    app.run_argv()<|MERGE_RESOLUTION|>--- conflicted
+++ resolved
@@ -61,78 +61,14 @@
         elif self.report.has_key('ExecutablePath'):
             heading = _('Sorry, the program "%s" closed unexpectedly') % os.path.basename(self.report['ExecutablePath'])
         else:
-<<<<<<< HEAD
             heading = _('Sorry, %s closed unexpectedly') % self.cur_package
         if desktop_entry and self.report.has_key('ExecutablePath') and \
-            subprocess.call(['pidof', '-x', self.report['ExecutablePath']], stdout=subprocess.PIPE) != 0:
-            self.w('label_heading_reopen').set_markup(self.str_heading % heading)
-            d = self.w('dialog_crash_reopen')
-=======
-            heading = _('Sorry, %s closed unexpectedly.') % self.cur_package
-        if self.desktop_entry and self.report.has_key('ExecutablePath') and \
 	    os.path.dirname(self.report['ExecutablePath']) in os.environ['PATH'].split(':') and \
 	    subprocess.call(['pgrep', '-x',
 		os.path.basename(self.report['ExecutablePath']), 
 		'-u', str(os.geteuid())], stdout=subprocess.PIPE) != 0:
-            label = self.w('label_heading_reopen')
-            label.set_markup(self.str_heading % heading)
-            self.w('dialog_crash_reopen').show_all()
-        else:
-            label = self.w('label_heading')
-            label.set_markup(self.str_heading % heading)
-            self.w('dialog_crash').show_all()
-
-        apport.fileutils.mark_report_seen(report)
-        return True
-
-    def file_bug(self, package, pid):
-	'''File a bug against a package.  
-	
-        If a pid is given, the report will contain runtime debug
-        information. If neither a package or a pid is specified, a generic
-        distro bug is filed.'''
-
-	# create initial report
-	self.report = apport.Report('Bug')
-        self.report['BugDisplayMode'] = 'file'
-	self.report.add_os_info()
-	if pid:
-	    self.report.add_proc_info(pid)
-        self.cur_package = package
-
-	# write it into temporary file
-        self.reportfile = self._create_report_file()
-	self.on_button_reportbug_clicked(None)
-
-    #
-    # Event handlers
-    #
-
-    def ignore(self, widget, *auxargs):
-        '''Do nothing with the current report.'''
-
-        self.w('dialog_crash').hide()
-        self.w('dialog_crash_reopen').hide()
-        gtk.main_quit()
-        return True
-
-    def on_button_reportbug_clicked(self, widget):
-        '''Open bug page in browser and ask to file a bug.'''
-
-        assert self.report
-
-        self.w('dialog_crash').hide()
-        self.w('dialog_crash_reopen').hide()
-        
-        mode = self.report.get('BugDisplayMode', 'list')
-
-        if not self.cur_package and not self.report.has_key('ExecutablePath'):
-            # this happens if we file a bug without specifying a PID or a
-            # package
-            self.report.add_os_info()
-	    url = None
-	    self.reduced_file = None
->>>>>>> f4db21ca
+            self.w('label_heading_reopen').set_markup(self.str_heading % heading)
+            d = self.w('dialog_crash_reopen')
         else:
             self.w('label_heading').set_markup(self.str_heading % heading)
             d = self.w('dialog_crash')
