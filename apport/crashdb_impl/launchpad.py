'''Crash database implementation for Launchpad.

Copyright (C) 2007, 2009 Canonical Ltd.
Authors: Martin Pitt <martin.pitt@ubuntu.com> and Markus Korn <thekorn@gmx.de>

This program is free software; you can redistribute it and/or modify it
under the terms of the GNU General Public License as published by the
Free Software Foundation; either version 2 of the License, or (at your
option) any later version.  See http://www.gnu.org/copyleft/gpl.html for
the full text of the license.
'''
'''
TODO:
    * missing API:
        - changing target of task LP #309182
'''

import urllib, tempfile, atexit, shutil, os.path, re, gzip, sys
from cStringIO import StringIO

from launchpadlib.errors import HTTPError
from launchpadlib.launchpad import Launchpad, STAGING_SERVICE_ROOT, EDGE_SERVICE_ROOT
from launchpadlib.credentials import Credentials

import apport.crashdb
import apport

default_credentials_path = os.path.expanduser('~/.cache/apport/launchpad.credentials')

APPORT_FILES = ('Dependencies.txt', 'CoreDump.gz', 'ProcMaps.txt',
        'Traceback.txt', 'Disassembly.txt', 'Registers.txt', 'Stacktrace.txt',
        'ThreadStacktrace.txt')
def filter_filename(attachments):
    for attachment in attachments:
        f = attachment.data.open()
        name = f.filename
        if name in APPORT_FILES:
            yield f
            
def id_set(tasks):
    # same as set(int(i.bug.id) for i in tasks) but faster
    return set(int(i.self_link.split('/').pop()) for i in tasks)
    

class CrashDatabase(apport.crashdb.CrashDatabase):
    '''Launchpad implementation of crash database interface.'''

    def __init__(self, auth, bugpattern_baseurl, options):
        '''Initialize Launchpad crash database. 
        
        You need to specify a launchpadlib-style credentials file to
        access launchpad. If you supply None, it will use
        default_credentials_path (~/.cache/apport/launchpad.credentials).
        '''
        if not auth:
            auth = default_credentials_path
        apport.crashdb.CrashDatabase.__init__(self, auth,
            bugpattern_baseurl, options)

        self.distro = options.get('distro')
        self.arch_tag = 'need-%s-retrace' % apport.packaging.get_system_architecture()
        self.options = options
        self.auth = auth
        assert self.auth

        # Log into Launchpad
        cache_dir = tempfile.mkdtemp()
        atexit.register(shutil.rmtree, cache_dir)
        if options.get('staging'):
            launchpad_instance = STAGING_SERVICE_ROOT
        else:
            launchpad_instance = EDGE_SERVICE_ROOT

        auth_dir = os.path.dirname(auth)
        if not os.path.isdir(auth_dir):
            os.makedirs(auth_dir)

        if os.path.exists(auth):
            # use existing credentials
            credentials = Credentials()
            credentials.load(open(auth))
            self.launchpad = Launchpad(credentials, launchpad_instance, cache_dir)
        else:
            # get credentials and save them
            try:
                self.launchpad = Launchpad.get_token_and_login('apport-collect',
                        launchpad_instance, cache_dir)
            except launchpadlib.errors.HTTPError, e:
                print >> sys.stderr, 'Error connecting to Launchpad: %s\nYou have to allow "Change anything" privileges.' % str(e)
                sys.exit(1)
            f = open(auth, 'w')
            os.chmod(auth, 0600)
            self.launchpad.credentials.save(f)
            f.close()

        self.__lp_distro = None
        
    def _get_distro_tasks(self, tasks):
        for t in tasks:
            if t.bug_target_name.lower() == self.distro or \
                    re.match('^.+\(%s.*\)$' % self.distro, t.bug_target_name.lower()):
                yield t
    
    @property
    def lp_distro(self):
        if self.__lp_distro is None:
            self.__lp_distro = self.launchpad.distributions[self.distro]
        return self.__lp_distro

    def upload(self, report, progress_callback = None):
        '''Upload given problem report return a handle for it. 
        
        This should happen noninteractively. 
        
        If the implementation supports it, and a function progress_callback is
        passed, that is called repeatedly with two arguments: the number of
        bytes already sent, and the total number of bytes to send. This can be
        used to provide a proper upload progress indication on frontends.'''

        # set reprocessing tags
        hdr = {}
        hdr['Tags'] = 'apport-%s' % report['ProblemType'].lower()
        a = report.get('PackageArchitecture')
        if not a or a == 'all':
            a = report.get('Architecture')
        if a:
            hdr['Tags'] += ' ' + a
        if 'CoreDump' in report and a:
            hdr['Tags'] += ' need-%s-retrace' % a
            # FIXME: ugly Ubuntu specific hack until LP has a real crash db
            if report['DistroRelease'].split()[0] == 'Ubuntu':
                hdr['Private'] = 'yes'
                hdr['Subscribers'] = 'apport'
        # set dup checking tag for Python crashes
        elif report.has_key('Traceback'):
            hdr['Tags'] += ' need-duplicate-check'
            # FIXME: ugly Ubuntu specific hack until LP has a real crash db
            if report['DistroRelease'].split()[0] == 'Ubuntu':
                hdr['Private'] = 'yes'
                hdr['Subscribers'] = 'apport'

        # write MIME/Multipart version into temporary file
        mime = tempfile.TemporaryFile()
        report.write_mime(mime, extra_headers=hdr, skip_keys=['Date'])
        mime.flush()
        mime.seek(0)

        ticket = upload_blob(mime, progress_callback,
                staging=self.options.get('staging', False))
        assert ticket
        return ticket

    def get_comment_url(self, report, handle):
        '''Return an URL that should be opened after report has been uploaded
        and upload() returned handle.

        Should return None if no URL should be opened (anonymous filing without
        user comments); in that case this function should do whichever
        interactive steps it wants to perform.'''

        args = {}
        title = report.standard_title()
        if title:
            args['field.title'] = title

        if self.options.get('staging'):
            hostname = 'staging.launchpad.net'
        else:
            hostname = 'launchpad.net'
        
        if not report.has_key('ThirdParty'):
            if report.has_key('SourcePackage'):
                return 'https://bugs.%s/%s/+source/%s/+filebug/%s?%s' % (
                    hostname, self.distro, report['SourcePackage'], handle, urllib.urlencode(args))
            else:
                return 'https://bugs.%s/%s/+filebug/%s?%s' % (
                    hostname, self.distro, handle, urllib.urlencode(args))
        else:
            assert report.has_key('SourcePackage')
            return 'https://bugs.%s/%s/+filebug/%s?%s' % (
                hostname, report['SourcePackage'], handle, urllib.urlencode(args))

    def download(self, id):
        '''Download the problem report from given ID and return a Report.'''

        report = apport.Report()
        b = self.launchpad.bugs[id]

        # parse out fields from summary
        m = re.search(r'(ProblemType:.*)$', b.description, re.S)
        if not m:
            m = re.search(r'^--- \r?$[\r\n]*(.*)', b.description, re.M | re.S)
        assert m, 'bug description must contain standard apport format data'

        description = m.group(1).encode('UTF-8').replace('\xc2\xa0', ' ')
        
        if '\r\n\r\n' in description:
            # this often happens, remove all empty lines between top and
            # 'Uname'
            if 'Uname:' in description:
                # this will take care of bugs like LP #315728 where stuff
                # is added after the apport data
                (part1, part2) = description.split('Uname:', 1)
                description = part1.replace('\r\n\r\n', '\r\n') + 'Uname:' \
                    + part2.split('\r\n\r\n', 1)[0]
            else:
                description = description.replace('\r\n\r\n', '\r\n')

        report.load(StringIO(description))

        report['Date'] = b.date_created.ctime()
        if 'ProblemType' not in report:
            if 'apport-bug' in b.tags:
                report['ProblemType'] = 'Bug'
            elif 'apport-crash' in b.tags:
                report['ProblemType'] = 'Crash'
            elif 'apport-kernelcrash' in b.tags:
                report['ProblemType'] = 'KernelCrash'
            elif 'apport-package' in b.tags:
                report['ProblemType'] = 'Package'
            else:
                raise ValueError, 'cannot determine ProblemType from tags: ' + str(b.tags)

        for attachment in filter_filename(b.attachments):
            key, ext = os.path.splitext(attachment.filename)
            if ext == '.txt':
                report[key] = attachment.read()
            elif ext == '.gz':
                report[key] = gzip.GzipFile(fileobj=attachment).read()#TODO: is this the best solution?
            else:
                raise Exception, 'Unknown attachment type: ' + attachment.filename
        return report

    def update(self, id, report, comment = ''):
        '''Update the given report ID with the retraced results from the report
        (Stacktrace, ThreadStacktrace, StacktraceTop; also Disassembly if
        desired) and an optional comment.'''

        bug = self.launchpad.bugs[id]

        comment += '\n\nStacktraceTop:' + report['StacktraceTop'].decode('utf-8',
            'replace').encode('utf-8')

        # we need properly named files here, otherwise they will be displayed
        # as '<fdopen>'
        bug.addAttachment(comment=comment,
                #content_type=?
                data=report['Stacktrace'],
                description='Stacktrace.txt (retraced)',
                filename='Stacktrace.txt',
                is_patch=False)
                
        bug.addAttachment(comment='', #some other comment here?
                #content_type=?
                data=report['ThreadStacktrace'],
                description='ThreadStacktrace.txt (retraced)',
                filename='ThreadStacktrace.txt',
                is_patch=False)

        if report.has_key('StacktraceSource'):
            bug.addAttachment(comment='', #some other comment here?
                    #content_type=?
                    data=report['StacktraceSource'],
                    description='StacktraceSource.txt',
                    filename='StacktraceSource.txt',
                    is_patch=False)

        #~ if report.has_key('SourcePackage') and bug.sourcepackage == 'ubuntu':
            #~ bug.set_sourcepackage(report['SourcePackage']) #No API -->TODO

        # remove core dump if stack trace is usable
        if report.has_useful_stacktrace():
            for a in bug.attachments:
                if a.title == 'CoreDump.gz':
                    try:
                        a.removeFromBug()
                    except HTTPError:
                        pass # workaround for 404 error, see LP #315387
            try:
                task = self._get_distro_tasks(bug.bug_tasks).next()
            except StopIteration:
                raise ValueError('no distro tasks found')
            task.transitionToImportance(importance='Medium')
        self._subscribe_triaging_team(bug, report)

    def get_distro_release(self, id):
        '''Get 'DistroRelease: <release>' from the given report ID and return
        it.'''
        bug = self.launchpad.bugs[id]
        m = re.search('DistroRelease: ([-a-zA-Z0-9.+/ ]+)', bug.description)
        if m:
            return m.group(1)
        raise ValueError, 'URL does not contain DistroRelease: field'

    def get_unretraced(self):
        '''Return an ID set of all crashes which have not been retraced yet and
        which happened on the current host architecture.'''
        bugs = self.lp_distro.searchTasks(tags=self.arch_tag)
        return id_set(bugs)

    def get_dup_unchecked(self):
        '''Return an ID set of all crashes which have not been checked for
        being a duplicate.

        This is mainly useful for crashes of scripting languages such as
        Python, since they do not need to be retraced. It should not return
        bugs that are covered by get_unretraced().'''
        
        bugs = self.lp_distro.searchTasks(tags='need-duplicate-check')
        return id_set(bugs)

    def get_unfixed(self):
        '''Return an ID set of all crashes which are not yet fixed.

        The list must not contain bugs which were rejected or duplicate.
        
        This function should make sure that the returned list is correct. If
        there are any errors with connecting to the crash database, it should
        raise an exception (preferably IOError).'''
        
        bugs = self.lp_distro.searchTasks(tags='apport-crash')
        return id_set(bugs)

    def _get_source_version(self, package):
        '''Return the version of given source package in the latest release of
        given distribution.

        If 'distro' is None, we will look for a launchpad project . 
        '''
        # TODO: look for LP project if distro == None
        sources = self.lp_distro.main_archive.getPublishedSources(
            exact_match=True,
            source_name=package,
            distro_series=distro.current_series
        )
        # first element is the latest one
        return sources[0].source_package_version

    def get_fixed_version(self, id):
        '''Return the package version that fixes a given crash.

        Return None if the crash is not yet fixed, or an empty string if the
        crash is fixed, but it cannot be determined by which version. Return
        'invalid' if the crash report got invalidated, such as closed a
        duplicate or rejected.

        This function should make sure that the returned result is correct. If
        there are any errors with connecting to the crash database, it should
        raise an exception (preferably IOError).'''

        # do not do version tracking yet; for that, we need to get the current
        # distrorelease and the current package version in that distrorelease
        # (or, of course, proper version tracking in Launchpad itself)
        
        #TODO:
        #   * the launchpadlib version does not consider the case of 'rejected' tasks
        #     which status is meant here, did this ever work?
        #   * it is now possible to have multibel fixed task per distro. ATM, this raises an AssertionError
        
        try:
            b = self.launchpad.bugs[id]
        except KeyError:
            return 'invalid'
            
        if b.duplicate_of:
            return 'invalid'
            
        distro_identifier = '(%s)' %self.distro.lower()
        fixed_tasks = filter(lambda task: task.status == 'Fix Released' and \
                distro_identifier in task.bug_target_display_name.lower(), b.bug_tasks)
        
        if not fixed_tasks:
            fixed_distro = filter(lambda task: task.status == 'Fix Released' and \
                    task.bug_target_name.lower() == self.distro.lower(), b.bug_tasks)
            if fixed_distro:
                # fixed in distro inself (without source package)
                return ''
            else:
                # not fixed in distro
                return None
            
        # the version using py-lp-bugs did not consider the following case
        assert len(fixed_tasks) == 1, 'There is more than one task fixed in %s' %self.distro

        task = fixed_tasks.pop()
        
        try:
            return self._get_source_version(task.bug_target_display_name.split()[0])
        except ValueError: #TODO not sure about the error here
            return '' # broken bug

    def duplicate_of(self, id):
        '''Return master ID for a duplicate bug.

        If the bug is not a duplicate, return None.
        '''
        b = self.launchpad.bugs[id].duplicate_of
        if b:
            return b.id
        else:
            return None

    def close_duplicate(self, id, master):
        '''Mark a crash id as duplicate of given master ID.
        
        If master is None, id gets un-duplicated.
        '''
        bug = self.launchpad.bugs[id]

        if master:
            # check whether the master itself is a dup
            master = self.launchpad.bugs[master]
            if master.duplicate_of:
                master = master.duplicate_of
            
            for a in bug.attachments:
                if a.title in ('CoreDump.gz', 'Stacktrace.txt',
                    'ThreadStacktrace.txt', 'Dependencies.txt', 'ProcMaps.txt',
                    'ProcStatus.txt', 'Registers.txt', 'Disassembly.txt'):
                    try:
                        a.removeFromBug()
                    except HTTPError:
                        pass # workaround for 404 error, see LP #315387

            bug = self.launchpad.bugs[id] # refresh, to avoid "412: Precondition Failed"
            if bug.private:
                bug.private = False

            # set duplicate last, since we cannot modify already dup'ed bugs
            if not bug.duplicate_of:
                bug.duplicate_of = master
        else:
            if bug.duplicate_of:
                bug.duplicate_of = None

        if bug._dirty_attributes: # avoid "412: Precondition Failed"
            bug.lp_save()

    def mark_regression(self, id, master):
        '''Mark a crash id as reintroducing an earlier crash which is
        already marked as fixed (having ID 'master').'''
        
        bug = self.launchpad.bugs[id]
        bug.newMessage(content='This crash has the same stack trace characteristics as bug #%i. \
However, the latter was already fixed in an earlier package version than the \
one in this report. This might be a regression or because the problem is \
in a dependent package.' % master,
            subject='Possible regression detected')
        # TODO: workaround LP #254901:
        #   bug.tags.append('regression-retracer')
        # is not working
        bug.tags = bug.tags + ['regression-retracer']
        bug.lp_save()

    def mark_retraced(self, id):
        '''Mark crash id as retraced.'''

        bug = self.launchpad.bugs[id]
        if self.arch_tag in bug.tags:
            # TODO: workaround LP #254901:
            #   bug.tags.remove(self.arch_tag)
            # is not working
            x = bug.tags[:]
            x.remove(self.arch_tag)
            bug.tags = x
            bug.lp_save()

    def mark_retrace_failed(self, id, invalid_msg=None):
        '''Mark crash id as 'failed to retrace'.'''

        bug = self.launchpad.bugs[id]
        if invalid_msg:
            try:
                task = self._get_distro_tasks(bug.bug_tasks).next()
            except StopIteration:
                raise ValueError('no distro tasks found')
            task.transitionToStatus(status='Invalid')
            bug.newMessage(content=invalid_msg,
                    subject='Crash report cannot be processed')
#            b.attachments.remove(
#                func=lambda a: re.match('^(CoreDump.gz$|Stacktrace.txt|ThreadStacktrace.txt|\
#Dependencies.txt$|ProcMaps.txt$|ProcStatus.txt$|Registers.txt$|\
#Disassembly.txt$)', a.lp_filename))
        else:
            if 'apport-failed-retrace' not in bug.tags:
                # TODO: workaround LP #254901:
                #   bug.tags.append('apport-failed-retrace')
                # is not working
                bug.tags = bug.tags + ['apport-failed-retrace']
                bug.lp_save()

    def _mark_dup_checked(self, id, report):
        '''Mark crash id as checked for being a duplicate.'''

        bug = self.launchpad.bugs[id]
        if 'need-duplicate-check' in bug.tags:
            # TODO: workaround LP #254901:
            #   bug.tags.remove('need-duplicate-check')
            # is not working
            x = bug.tags[:]
            x.remove('need-duplicate-check')
            bug.tags = x
            bug.lp_save()        
        self._subscribe_triaging_team(b, report)

    def _subscribe_triaging_team(self, bug, report):
        '''Subscribe the right triaging team to the bug.'''

        #FIXME: this entire function is an ugly Ubuntu specific hack until LP
        #gets a real crash db; see https://wiki.ubuntu.com/CrashReporting

        if report['DistroRelease'].split()[0] != 'Ubuntu':
            return # only Ubuntu bugs are filed private
        
        #use a url hack here, it is faster
        person = '%s~ubuntu-crashes-universe' %self.launchpad._root_uri
        bug.subscribe(person=person)

#
# Launchpad storeblob API (should go into launchpadlib, see LP #315358)
#

import multipartpost_handler, urllib2, time, httplib
import socket

_https_upload_callback = None

#
# This progress code is based on KodakLoader by Jason Hildebrand
# <jason@opensky.ca>. See http://www.opensky.ca/~jdhildeb/software/kodakloader/
# for details.
class HTTPSProgressConnection(httplib.HTTPSConnection):
    '''Implement a HTTPSConnection with an optional callback function for
    upload progress.'''

    def send(self, data):
        global _https_upload_callback

        # if callback has not been set, call the old method
        if not _https_upload_callback:
            httplib.HTTPSConnection.send(self, data)
            return

        sent = 0
        total = len(data)
        chunksize = 1024
        while sent < total:
            _https_upload_callback(sent, total)
            t1 = time.time()
            httplib.HTTPSConnection.send(self, data[sent:sent+chunksize])
            sent += chunksize
            t2 = time.time()

            # adjust chunksize so that it takes between .5 and 2 
            # seconds to send a chunk
            if t2 - t1 < .5:
                chunksize *= 2
            elif t2 - t1 > 2:
                chunksize /= 2

class HTTPSProgressHandler(urllib2.HTTPSHandler):

    def https_open(self, req):
        return self.do_open(HTTPSProgressConnection, req)

def upload_blob(blob, progress_callback = None, staging=False):
    '''Upload blob (file-like object) to Launchpad.

    progress_callback can be set to a function(sent, total) which is regularly
    called with the number of bytes already sent and total number of bytes to
    send. It is called every 0.5 to 2 seconds (dynamically adapted to upload
    bandwidth).

    Return None on error, or the ticket number on success.

    By default this uses the production Launchpad instance. Set staging=True to
    use staging.launchpad.net (for testing).
    '''
    # working around LP: #314212
    # python-apt sets a 2 seconds timeout in jaunty which results in
    # failing uploads. To workaround this temporary set timeout to None
    # (no timeout)
    old_timeout = socket.getdefaulttimeout()
    socket.setdefaulttimeout(30)
    ticket = None

    global _https_upload_callback
    _https_upload_callback = progress_callback

    opener = urllib2.build_opener(HTTPSProgressHandler, multipartpost_handler.MultipartPostHandler)
    if staging:
        url = 'https://staging.launchpad.net/+storeblob'
    else:
        url = 'https://launchpad.net/+storeblob'
    result = opener.open(url,
        { 'FORM_SUBMIT': '1', 'field.blob': blob })
    ticket = result.info().get('X-Launchpad-Blob-Token')
    socket.setdefaulttimeout(old_timeout)

    return ticket

#
# Unit tests
#

if __name__ == '__main__':
    import unittest, urllib2, cookielib

    crashdb = None
    segv_report = None

    class _Tests(unittest.TestCase):
        # this assumes that a source package 'coreutils' exists and builds a
        # binary package 'coreutils'
        test_package = 'coreutils'
        test_srcpackage = 'coreutils'
        known_test_id = 302779
        known_test_id2 = 89040

        #
        # Generic tests, should work for all CrashDB implementations
        #

        def setUp(self):
            global crashdb
            if not crashdb:
                crashdb = self._get_instance()
            self.crashdb = crashdb

            # create a local reference report so that we can compare
            # DistroRelease, Architecture, etc.
            self.ref_report = apport.Report()
            self.ref_report.add_os_info()
            self.ref_report.add_user_info()

        def test_1_report(self):
            '''upload() and get_comment_url()
            
            This needs to run first, since it sets segv_report.
            '''
            r = apport.report._ApportReportTest._generate_sigsegv_report()
            r.add_package_info(self.test_package)
            r.add_os_info()
            r.add_gdb_info()
            r.add_user_info()
            self.assertEqual(r.standard_title(), 'crash crashed with SIGSEGV in f()')

            handle = self.crashdb.upload(r)
            self.assert_(handle)
            url = self.crashdb.get_comment_url(r, handle)
            self.assert_(url)

            id = self._fill_bug_form(url)
            self.assert_(id > 0)
<<<<<<< HEAD
            global sigv_report
            sigv_report = id
            print >> sys.stderr, '(https://staging.launchpad.net/bugs/%i) ' % id,
=======
            global segv_report
            segv_report = id
>>>>>>> 114af298

        def test_2_download(self):
            '''download()'''

            r = self.crashdb.download(segv_report)
            self.assertEqual(r['ProblemType'], 'Crash')
            self.assertEqual(r['DistroRelease'], self.ref_report['DistroRelease'])
            self.assertEqual(r['Architecture'], self.ref_report['Architecture'])
            self.assertEqual(r['Uname'], self.ref_report['Uname'])
            self.assertEqual(r.get('NonfreeKernelModules'),
                self.ref_report.get('NonfreeKernelModules'))
            self.assertEqual(r.get('UserGroups'), self.ref_report.get('UserGroups'))

            self.assertEqual(r['Signal'], '11')
            self.assert_(r['ExecutablePath'].endswith('/crash'))
            self.assertEqual(r['SourcePackage'], self.test_srcpackage)
            self.assert_(r['Package'].startswith(self.test_package + ' '))
            self.assert_('f (x=42)' in r['Stacktrace'])
            self.assert_('f (x=42)' in r['StacktraceTop'])
            self.assert_('f (x=42)' in r['ThreadStacktrace'])
            self.assert_(len(r['CoreDump']) > 1000)
            self.assert_('Dependencies' in r)
            self.assert_('Disassembly' in r)
            self.assert_('Registers' in r)

        def test_3_update(self):
            '''update()'''

<<<<<<< HEAD
            r = self.crashdb.download(sigv_report)
            self.assert_('CoreDump' in r)
            self.assert_('Dependencies' in r)
            self.assert_('Disassembly' in r)
            self.assert_('Registers' in r)
            self.assert_('Stacktrace' in r)
            self.assert_('ThreadStacktrace' in r)
=======
            r = self.crashdb.download(segv_report)
>>>>>>> 114af298

            # updating with an useless stack trace retains core dump
            r['StacktraceTop'] = '?? ()'
            r['Stacktrace'] = 'long\ntrace'
            r['ThreadStacktrace'] = 'thread\neven longer\ntrace'
            self.crashdb.update(segv_report, r, 'I can has a better retrace?')
            r = self.crashdb.download(segv_report)
            self.assert_('CoreDump' in r)
            self.assert_('Dependencies' in r)
            self.assert_('Disassembly' in r)
            self.assert_('Registers' in r)
            self.assert_('Stacktrace' in r) # TODO: ascertain that it's the updated one
            self.assert_('ThreadStacktrace' in r)

            # updating with an useful stack trace removes core dump
            r['StacktraceTop'] = 'read () from /lib/libc.6.so\nfoo (i=1) from /usr/lib/libfoo.so'
            r['Stacktrace'] = 'long\ntrace'
            r['ThreadStacktrace'] = 'thread\neven longer\ntrace'
            self.crashdb.update(segv_report, r, 'good retrace!')
            r = self.crashdb.download(segv_report)
            self.failIf('CoreDump' in r)
            self.assert_('Dependencies' in r)
            self.assert_('Disassembly' in r)
            self.assert_('Registers' in r)
            self.assert_('Stacktrace' in r)
            self.assert_('ThreadStacktrace' in r)

        def test_get_distro_release(self):
            '''get_distro_release()'''

            self.assertEqual(self.crashdb.get_distro_release(segv_report),
                    self.ref_report['DistroRelease'])

        def test_duplicates(self):
            '''duplicate handling'''

            # initially we have no dups
            self.assertEqual(self.crashdb.duplicate_of(segv_report), None)
            self.assertEqual(self.crashdb.get_fixed_version(segv_report), None)

<<<<<<< HEAD
            # dupe our sigv_report and check that it worked; then undupe it
            self.crashdb.close_duplicate(sigv_report, self.known_test_id)
            self.assertEqual(self.crashdb.duplicate_of(sigv_report), self.known_test_id)

            # this should be a no-op
            self.crashdb.close_duplicate(sigv_report, self.known_test_id)
            self.assertEqual(self.crashdb.duplicate_of(sigv_report), self.known_test_id)

            self.assertEqual(self.crashdb.get_fixed_version(sigv_report), 'invalid')
            self.crashdb.close_duplicate(sigv_report, None)
            self.assertEqual(self.crashdb.duplicate_of(sigv_report), None)
            self.assertEqual(self.crashdb.get_fixed_version(sigv_report), None)

            # this should have removed attachments; note that Stacktrace is
            # short, and thus inline
            r = self.crashdb.download(sigv_report)
=======
            # dupe our segv_report and check that it worked; then undupe it
            self.crashdb.close_duplicate(segv_report, self.known_test_id)
            self.assertEqual(self.crashdb.duplicate_of(segv_report), self.known_test_id)
            self.assertEqual(self.crashdb.get_fixed_version(segv_report), 'invalid')
            self.crashdb.close_duplicate(segv_report, None)
            self.assertEqual(self.crashdb.duplicate_of(segv_report), None)
            self.assertEqual(self.crashdb.get_fixed_version(segv_report), None)

            # this should have removed attachments
            r = self.crashdb.download(segv_report)
>>>>>>> 114af298
            self.failIf('CoreDump' in r)
            self.failIf('Dependencies' in r)
            self.failIf('Disassembly' in r)
            self.failIf('Registers' in r)

            # now try duplicating to a duplicate bug; this should automatically
            # transition to the master bug
            self.crashdb.close_duplicate(self.known_test_id,
                    self.known_test_id2)
            self.crashdb.close_duplicate(segv_report, self.known_test_id)
            self.assertEqual(self.crashdb.duplicate_of(segv_report),
                    self.known_test_id2)

            self.crashdb.close_duplicate(self.known_test_id, None)
            self.crashdb.close_duplicate(self.known_test_id2, None)

            # this should be a no-op
            self.crashdb.close_duplicate(self.known_test_id, None)
            self.assertEqual(self.crashdb.duplicate_of(self.known_test_id), None)

        #
        # Launchpad specific implementation and tests
        #

        @classmethod
        def _get_instance(klass):
            '''Create a CrashDB instance'''

            return CrashDatabase(None, '', 
                    {'distro': 'ubuntu', 'staging': True})

        def _fill_bug_form(self, url):
            '''Fill bug form and commit the bug.

            Return the report ID.
            '''
            cj = cookielib.MozillaCookieJar()
            cj.load(os.path.expanduser('~/.lpcookie.txt'))
            opener = urllib2.build_opener(urllib2.HTTPCookieProcessor(cj))

            re_pkg = re.compile('<input type="text" value="([^"]+)" id="field.packagename"')
            re_title = re.compile('<input.*id="field.title".*value="([^"]+)"')
            re_tags = re.compile('<input.*id="field.tags".*value="([^"]+)"')

            # parse default field values from reporting page
            url = url.replace('+filebug/', '+filebug-advanced/')
            
            res = opener.open(url)
            self.assertEqual(res.getcode(), 200)
            content = res.read()

            m_pkg = re_pkg.search(content)
            m_title = re_title.search(content)
            m_tags = re_tags.search(content)

            # strip off GET arguments from URL
            url = url.split('?')[0]

            # create request to file bug
            args = {
                'packagename_option': 'choose',
                'field.packagename': m_pkg.group(1),
                'field.title': m_title.group(1),
                'field.tags': m_tags.group(1),
                'field.comment': 'ZOMG!',
                'field.actions.submit_bug': '1',
            }

            res = opener.open(url, data=urllib.urlencode(args))
            self.assertEqual(res.getcode(), 200)
            self.assert_('+source/%s/+bug/' % m_pkg.group(1) in res.geturl())
            id = res.geturl().split('/')[-1]
            return int(id)

    unittest.main()<|MERGE_RESOLUTION|>--- conflicted
+++ resolved
@@ -652,14 +652,9 @@
 
             id = self._fill_bug_form(url)
             self.assert_(id > 0)
-<<<<<<< HEAD
-            global sigv_report
-            sigv_report = id
-            print >> sys.stderr, '(https://staging.launchpad.net/bugs/%i) ' % id,
-=======
             global segv_report
             segv_report = id
->>>>>>> 114af298
+            print >> sys.stderr, '(https://staging.launchpad.net/bugs/%i) ' % id,
 
         def test_2_download(self):
             '''download()'''
@@ -688,17 +683,13 @@
         def test_3_update(self):
             '''update()'''
 
-<<<<<<< HEAD
-            r = self.crashdb.download(sigv_report)
+            r = self.crashdb.download(segv_report)
             self.assert_('CoreDump' in r)
             self.assert_('Dependencies' in r)
             self.assert_('Disassembly' in r)
             self.assert_('Registers' in r)
             self.assert_('Stacktrace' in r)
             self.assert_('ThreadStacktrace' in r)
-=======
-            r = self.crashdb.download(segv_report)
->>>>>>> 114af298
 
             # updating with an useless stack trace retains core dump
             r['StacktraceTop'] = '?? ()'
@@ -739,35 +730,22 @@
             self.assertEqual(self.crashdb.duplicate_of(segv_report), None)
             self.assertEqual(self.crashdb.get_fixed_version(segv_report), None)
 
-<<<<<<< HEAD
-            # dupe our sigv_report and check that it worked; then undupe it
-            self.crashdb.close_duplicate(sigv_report, self.known_test_id)
-            self.assertEqual(self.crashdb.duplicate_of(sigv_report), self.known_test_id)
-
-            # this should be a no-op
-            self.crashdb.close_duplicate(sigv_report, self.known_test_id)
-            self.assertEqual(self.crashdb.duplicate_of(sigv_report), self.known_test_id)
-
-            self.assertEqual(self.crashdb.get_fixed_version(sigv_report), 'invalid')
-            self.crashdb.close_duplicate(sigv_report, None)
-            self.assertEqual(self.crashdb.duplicate_of(sigv_report), None)
-            self.assertEqual(self.crashdb.get_fixed_version(sigv_report), None)
-
-            # this should have removed attachments; note that Stacktrace is
-            # short, and thus inline
-            r = self.crashdb.download(sigv_report)
-=======
             # dupe our segv_report and check that it worked; then undupe it
             self.crashdb.close_duplicate(segv_report, self.known_test_id)
             self.assertEqual(self.crashdb.duplicate_of(segv_report), self.known_test_id)
+
+            # this should be a no-op
+            self.crashdb.close_duplicate(segv_report, self.known_test_id)
+            self.assertEqual(self.crashdb.duplicate_of(segv_report), self.known_test_id)
+
             self.assertEqual(self.crashdb.get_fixed_version(segv_report), 'invalid')
             self.crashdb.close_duplicate(segv_report, None)
             self.assertEqual(self.crashdb.duplicate_of(segv_report), None)
             self.assertEqual(self.crashdb.get_fixed_version(segv_report), None)
 
-            # this should have removed attachments
+            # this should have removed attachments; note that Stacktrace is
+            # short, and thus inline
             r = self.crashdb.download(segv_report)
->>>>>>> 114af298
             self.failIf('CoreDump' in r)
             self.failIf('Dependencies' in r)
             self.failIf('Disassembly' in r)
