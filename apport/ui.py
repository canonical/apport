'''Abstract Apport user interface.

This encapsulates the workflow and common code for any user interface
implementation (like GTK, Qt, or CLI).

Copyright (C) 2007 Canonical Ltd.
Author: Martin Pitt <martin.pitt@ubuntu.com>

This program is free software; you can redistribute it and/or modify it
under the terms of the GNU General Public License as published by the
Free Software Foundation; either version 2 of the License, or (at your
option) any later version.  See http://www.gnu.org/copyleft/gpl.html for
the full text of the license.
'''

__version__ = '1.8.2'

import glob, sys, os.path, optparse, time, traceback, locale, gettext, re
import pwd, errno, urllib, zlib
import subprocess, threading, webbrowser
from gettext import gettext as _

import apport, apport.fileutils, REThread

from apport.crashdb import get_crashdb, NeedsCredentials

symptom_script_dir = '/usr/share/apport/symptoms'

def thread_collect_info(report, reportfile, package, ui, symptom_script=None):
    '''Collect information about report.

    Encapsulate calls to add_*_info() and update given report, so that this
    function is suitable for threading.

    ui must be a HookUI instance, it gets passed to add_hooks_info().

    If reportfile is not None, the file is written back with the new data.

    If symptom_script is given, it will be run first (for run_symptom()).
    '''
    report.add_gdb_info()
    report.add_os_info()

    if symptom_script:
        symb = {}
        try:
            execfile(symptom_script, symb)
            package = symb['run'](report, ui)
            if not package:
                print >> sys.stderr, 'symptom script %s did not determine the affected package' % symptom_script
                return
            report['Symptom'] = os.path.splitext(os.path.basename(symptom_script))[0]
        except StopIteration:
            sys.exit(0)
        except:
            print >> sys.stderr, 'symptom script %s crashed:' % symptom_script
            traceback.print_exc()
            sys.exit(0)

    if not package:
        if report.has_key('ExecutablePath'):
            package = apport.fileutils.find_file_package(report['ExecutablePath'])
        else:
            raise KeyError, 'called without a package, and report does not have ExecutablePath'
    report.add_package_info(package)
    if report.add_hooks_info(ui):
        sys.exit(0)

    # add title
    if 'Title' not in report:
        title = report.standard_title()
        if title:
            report['Title'] = title

    # check package origin
    if ('Package' not in report or \
          not apport.packaging.is_distro_package(report['Package'].split()[0])) \
          and 'CrashDB' not in report:
        if 'APPORT_REPORT_THIRDPARTY' in os.environ or \
            apport.fileutils.get_config('main', 'thirdparty', False, bool=True):
            report['ThirdParty'] = 'True'
        else:
            #TRANS: %s is the name of the operating system
            report['UnreportableReason'] = _('This is not a genuine %s package') % \
                report['DistroRelease'].split()[0]

    # check obsolete packages
    if report['ProblemType'] == 'Crash' and \
        'APPORT_IGNORE_OBSOLETE_PACKAGES' not in os.environ:
        old_pkgs = report.obsolete_packages()
        if old_pkgs:
            report['UnreportableReason'] = _('You have some obsolete package \
versions installed. Please upgrade the following packages and check if the \
problem still occurs:\n\n%s') % ', '.join(old_pkgs)

    # if we have a SIGABRT without an assertion message, declare as unreportable
    if report.get('Signal') == '6' and 'AssertionMessage' not in report:
        report['UnreportableReason'] = _('The program crashed on an assertion failure, but the message could not be retrieved. Apport does not support reporting these crashes.')

    report.anonymize()

    if reportfile:
        f = open(reportfile, 'a')
        os.chmod (reportfile, 0)
        report.write(f, only_new=True)
        f.close()
        apport.fileutils.mark_report_seen(reportfile)
        os.chmod (reportfile, 0600)

class UserInterface:
    '''Apport user interface API.

    This provides an abstract base class for encapsulating the workflow and
    common code for any user interface implementation (like GTK, Qt, or CLI).

    A concrete subclass must implement all the abstract ui_* methods.
    '''
    def __init__(self):
        '''Initialize program state and parse command line options.'''

        self.gettext_domain = 'apport'
        self.report = None
        self.report_file = None
        self.cur_package = None

        try:
            self.crashdb = get_crashdb(None)
        except ImportError, e:
            # this can happen while upgrading python packages
            print >> sys.stderr, 'Could not import module, is a package upgrade in progress? Error:', e
            sys.exit(1)

        gettext.textdomain(self.gettext_domain)
        self.parse_argv()

    #
    # main entry points
    #

    def run_crashes(self):
        '''Present all currently pending crash reports.
        
        Ask the user what to do about them, and offer to file bugs for them.
        
        Return True if at least one crash report was processed, False
        otherwise.
        '''
        result = False

        for f in apport.fileutils.get_new_reports():
            self.run_crash(f)
            result = True

        return result

    def run_crash(self, report_file, confirm=True):
        '''Present and report a particular crash.

        If confirm is True, ask the user what to do about it, and offer to file
        a bug for it.
        
        If confirm is False, the user will not be asked, and the crash is
        reported right away.
        '''
        self.report_file = report_file

        try:
            try:
                apport.fileutils.mark_report_seen(report_file)
            except OSError:
                # not there any more? no problem, then it won't be regarded as
                # "seen" any more anyway
                pass
            if not self.load_report(report_file):
                return

            if 'Ignore' in self.report:
                return

            # check for absent CoreDumps (removed if they exceed size limit)
            if self.report.get('ProblemType') == 'Crash' and \
                'Signal' in self.report and 'CoreDump' not in self.report and \
                'Stacktrace' not in self.report:
                subject = os.path.basename(self.report.get('ExecutablePath',
                    _('unknown program')))
                heading = _('Sorry, the program "%s" closed unexpectedly') % subject
                self.ui_error_message(_('Problem in %s') % subject,
                    '%s\n\n%s' % (heading, _('Your computer does not have enough \
free memory to automatically analyze the problem and send a report to the developers.')))
                return

            # ask the user about what to do with the current crash
            if not confirm:
                pass
            elif self.report.get('ProblemType') == 'Package':
                response = self.ui_present_package_error()
                if response == 'cancel':
                    return
                assert response == 'report'
            elif self.report.get('ProblemType') == 'KernelCrash':
                response = self.ui_present_kernel_error()
                if response == 'cancel':
                    return
                assert response == 'report'
            elif self.report.get('ProblemType') == 'KernelOops':
                # XXX the string doesn't quite match this case
                response = self.ui_present_kernel_error()
                if response == 'cancel':
                    return
                assert response == 'report'
            else:
                try:
                    desktop_entry = self.get_desktop_entry()
                except ValueError: # package does not exist
                    self.ui_error_message(_('Invalid problem report'),
                        _('The report belongs to a package that is not installed.'))
                    self.ui_shutdown()
                    return

                response = self.ui_present_crash(desktop_entry)
                assert response.has_key('action')
                assert response.has_key('blacklist')

                if response['blacklist']:
                    self.report.mark_ignore()

                if response['action'] == 'cancel':
                    return
                if response['action'] == 'restart':
                    self.restart()
                    return
                assert response['action'] == 'report'

            # we want to file a bug now
            try:
                if 'Dependencies' not in self.report:
                    self.collect_info()
            except (IOError, zlib.error), e:
                # can happen with broken core dumps
                self.report = None
                self.ui_error_message(_('Invalid problem report'),
                    '%s\n\n%s' % (
                        _('This problem report is damaged and cannot be processed.'),
                        repr(e)))
                return False
            except ValueError: # package does not exist
                self.ui_error_message(_('Invalid problem report'),
                    _('The report belongs to a package that is not installed.'))
                self.ui_shutdown()
                return

            # check unreportable flag
            if self.report.has_key('UnreportableReason'):
                self.ui_info_message(_('Problem in %s') % self.report['Package'].split()[0],
                    _('The problem cannot be reported:\n\n%s') %
                    self.report['UnreportableReason'])
                return

            if self.handle_duplicate():
                return

            if self.report.get('ProblemType') in ['Crash', 'KernelCrash',
                                                  'KernelOops']:
                response = self.ui_present_report_details()
                if response == 'cancel':
                    return
                if response == 'reduced':
                    try:
                        del self.report['CoreDump']
                    except KeyError:
                        pass # Huh? Should not happen, but did in https://launchpad.net/bugs/86007
                else:
                    assert response == 'full'

            self.file_report()
        except IOError, e:
            # fail gracefully if file is not readable for us
            if e.errno in (errno.EPERM, errno.EACCES):
                self.ui_error_message(_('Invalid problem report'),
                    _('You are not allowed to access this problem report.'))
                sys.exit(1)
            elif e.errno == errno.ENOSPC:
                self.ui_error_message(_('Error'),
                    _('There is not enough disk space available to process this report.'))
                sys.exit(1)
            else:
                self.ui_error_message(_('Invalid problem report'), e.strerror)
                sys.exit(1)
        except OSError, e:
            # fail gracefully on ENOMEM
            if e.errno == errno.ENOMEM:
                print >> sys.stderr, 'Out of memory, aborting'
                sys.exit(1)
            else:
                raise

    def run_report_bug(self, symptom_script=None):
        '''Report a bug.

        If a pid is given on the command line, the report will contain runtime
        debug information. Either a package or a pid must be specified; if none
        is given, show a list of symptoms.

        If a symptom script is given, this will be run first (used by
        run_symptom()).
        '''
        if not self.options.package and not self.options.pid and \
                not symptom_script:
            if self.run_symptoms():
                return True
            else:
                self.ui_error_message(_('No package specified'), 
                    _('You need to specify a package or a PID. See --help for more information.'))
            return False

        self.report = apport.Report('Bug')

        # if PID is given, add info
        if self.options.pid:
            try:
                self.report.add_proc_info(self.options.pid)
            except ValueError:
                self.ui_error_message(_('Invalid PID'),
                        _('The specified process ID does not belong to a program.'))
                return False
            except OSError, e:
                # silently ignore nonexisting PIDs; the user must not close the
                # application prematurely
                if e.errno == errno.ENOENT:
                    return False
                elif e.errno == errno.EACCES:
                    self.ui_error_message(_('Permission denied'), 
                        _('The specified process does not belong to you. Please run this program as the process owner or as root.'))
                    return False
                else:
                    raise
        else:
            self.report.add_proc_environ()

        if self.options.package:
            self.options.package = self.options.package.strip()
        # "Do what I mean" for filing against "linux"
        if self.options.package == 'linux':
            self.cur_package = apport.packaging.get_kernel_package()
        else:
            self.cur_package = self.options.package

        try:
            self.collect_info(symptom_script)
        except ValueError, e:
            if str(e) == 'package does not exist':
                self.ui_error_message(_('Invalid problem report'), 
                    _('Package %s does not exist') % self.cur_package)
                return False
            else:
                raise

        # check unreportable flag
        if self.report.has_key('UnreportableReason'):
            self.ui_info_message(_('Problem in %s') % self.report['Package'].split()[0],
                _('The problem cannot be reported:\n\n%s') %
                self.report['UnreportableReason'])
            return

        if not self.handle_duplicate():
            # we do not confirm contents of bug reports, this might have
            # sensitive data
            try:
                del self.report['ProcCmdline']
            except KeyError:
                pass

            # show what's being sent
            response = self.ui_present_report_details()
            if response != 'cancel':
                self.file_report()

        return True

    def run_symptoms(self):
        '''Report a bug from a list of available symptoms.
        
        Return False if no symptoms are available.
        '''
        scripts = glob.glob(os.path.join(symptom_script_dir, '*.py'))

        symptom_names = []
        symptom_descriptions = []
        for script in scripts:
            symb = {}
            try:
                execfile(script, symb)
            except:
                print >> sys.stderr, 'symptom script %s is invalid' % script
                traceback.print_exc()
                continue
            symptom_names.append(os.path.splitext(os.path.basename(script))[0])
            symptom_descriptions.append(symb.get('description', symptom_names[-1]))

        if not symptom_names:
            return False

        symptom_names.append(None)
        symptom_descriptions.append('Other problem')

        ch = self.ui_question_choice(_('What kind of problem do you want to report?'), 
                symptom_descriptions, False)

        if ch != None:
            symptom = symptom_names[ch[0]]
            if symptom:
                self.run_report_bug(os.path.join(symptom_script_dir, symptom + '.py'))
            else:
                return False

        return True

    def run_symptom(self):
        '''Report a bug with a symptom script.'''

        script = os.path.join(symptom_script_dir, self.options.symptom + '.py')
        if not os.path.exists(script):
            self.ui_error_message(_('Unknown symptom'),
                    _('The symptom "%s" is not known.') % self.options.symptom)
            return

        self.run_report_bug(script)

    def run_argv(self):
        '''Call appopriate run_* method according to command line arguments.
        
        Return True if at least one report has been processed, and False
        otherwise.
        '''
        if self.options.filebug:
            return self.run_report_bug()
        elif self.options.symptom:
            self.run_symptom()
            return True
        elif self.options.version:
            print __version__
            return True
        elif self.options.crash_file:
            try:
                self.run_crash(self.options.crash_file, False)
            except OSError, e:
                self.ui_error_message(_('Invalid problem report'), str(e))
            return True
        else:
            return self.run_crashes()

    #
    # methods that implement workflow bits
    #

    def parse_argv(self):
        '''Parse command line options.

        If a single argument is given without any options, this tries to "do
        what I mean".
        
        Return (options, args).
        '''
<<<<<<< HEAD
        optparser = optparse.OptionParser('%prog [options] [symptom|pid|package|program path|.apport/.crash file]')
        optparser.add_option('-f', '--file-bug',
            help='Start in bug filing mode. Requires --package and an optional --pid, or just a --pid. If neither is given, display a list of known symptoms. (Implied if a single argument is given.)',
            action='store_true', dest='filebug', default=False)
        optparser.add_option('-s', '--symptom', metavar='SYMPTOM',
            help='File a bug report about a symptom. (Implied if symptom name is given as only argument.)', 
            dest='symptom')
        optparser.add_option('-p', '--package',
            help='Specify package name in --file-bug mode. This is optional if a --pid is specified. (Implied if package name is given as only argument.)',
            action='store', type='string', dest='package', default=None)
        optparser.add_option('-P', '--pid',
            help='Specify a running program in --file-bug mode. If this is specified, the bug report will contain more information. (Implied if pid is given as only argument.)',
            action='store', type='int', dest='pid', default=None)
        optparser.add_option('-c', '--crash-file',
            help='Report the crash from given .apport or .crash file instead of the pending ones in %s. (Implied if file is given as only argument.)' % apport.fileutils.report_dir,
=======
        optparser = optparse.OptionParser(_('%prog [options]'))
        optparser.add_option('-f', '--file-bug',
            help=_('Start in bug filing mode. Requires --package and an optional --pid, or just a --pid. If neither is given, display a list of known symptoms.'),
            action='store_true', dest='filebug', default=False)
        optparser.add_option('-s', '--symptom', metavar='SYMPTOM',
            help=_('File a bug report about a symptom.'), dest='symptom')
        optparser.add_option('-p', '--package',
            help=_('Specify package name in --file-bug mode. This is optional if a --pid is specified.'),
            action='store', type='string', dest='package', default=None)
        optparser.add_option('-P', '--pid',
            help=_('Specify a running program in --file-bug mode. If this is specified, the bug report will contain more information.'),
            action='store', type='int', dest='pid', default=None)
        optparser.add_option('-c', '--crash-file',
            help=_('Report the crash from given .crash file instead of the pending ones in ') + apport.fileutils.report_dir,
>>>>>>> 98b64f2e
            action='store', type='string', dest='crash_file', default=None, metavar='PATH')
        optparser.add_option('-v', '--version',
            help=_('Print the Apport version number.'),
            action='store_true', dest='version', default=None)

        (self.options, self.args) = optparser.parse_args()

        # "do what I mean" for one single argument
        if len(sys.argv) != 2 or sys.argv[1].startswith('-'):
            return

        # symptom?
        if os.path.exists(os.path.join(symptom_script_dir, sys.argv[1] + '.py')):
            self.args = []
            self.options.filebug = True
            self.options.symptom = sys.argv[1]

        # .crash/.apport file?
        elif sys.argv[1].endswith('.crash') or sys.argv[1].endswith('.apport'):
            self.args = []
            self.options.crash_file = sys.argv[1]

        # PID?
        elif sys.argv[1].isdigit():
            self.args = []
            self.options.filebug = True
            self.options.pid = sys.argv[1]

        # executable?
        elif '/' in sys.argv[1]:
            pkg = apport.packaging.get_file_package(sys.argv[1])
            if not pkg:
                optparser.error('%s does not belong to a package.' % sys.argv[1])
                sys.exit(1)
            self.args = []
            self.options.filebug = True
            self.options.package = pkg

        # otherwise: package name
        else:
            self.args = []
            self.options.filebug = True
            self.options.package = sys.argv[1]

    def format_filesize(self, size):
        '''Format the given integer as humanly readable and i18n'ed file size.'''

        if size < 1048576:
            return locale.format('%.1f KiB', size/1024.)
        if size < 1024 * 1048576:
            return locale.format('%.1f MiB', size / 1048576.)
        return locale.format('%.1f GiB', size / float(1024 * 1048576))

    def get_complete_size(self):
        '''Return the size of the complete report.'''

        # report wasn't loaded, so count manually
        size = 0
        for k in self.report:
            if self.report[k]:
                size += len(self.report[k])
        return size

    def get_reduced_size(self):
        '''Return the size of the reduced report.'''

        size = 0
        for k in self.report:
            if k != 'CoreDump':
                if self.report[k]:
                    size += len(self.report[k])

        return size

    def restart(self):
        '''Reopen the crashed application.'''

        assert self.report.has_key('ProcCmdline')

        if os.fork() == 0:
            os.setsid()
            os.execlp('sh', 'sh', '-c', self.report.get('RespawnCommand', self.report['ProcCmdline']))
            sys.exit(1)

    def collect_info(self, symptom_script=None):
        '''Collect additional information.

        Call all the add_*_info() methods and display a progress dialog during
        this.

        In particular, this adds OS, package and gdb information and checks bug
        patterns.

        If a symptom script is given, this will be run first (used by
        run_symptom()).
        '''
        if not self.cur_package and not self.report.has_key('ExecutablePath') \
                and not symptom_script:
            # this happens if we file a bug without specifying a PID or a
            # package
            self.report.add_os_info()
        else:
            # report might already be pre-processed by apport-retrace
            if self.report['ProblemType'] == 'Crash' and 'Stacktrace' in self.report:
                return

            # since this might take a while, create separate threads and
            # display a progress dialog
            self.ui_start_info_collection_progress()

            hookui = HookUI(self)

            if not self.report.has_key('Stacktrace'):
                icthread = REThread.REThread(target=thread_collect_info,
                    name='thread_collect_info',
                    args=(self.report, self.report_file, self.cur_package,
                        hookui, symptom_script))
                icthread.start()
                while icthread.isAlive():
                    self.ui_pulse_info_collection_progress()
                    try:
                        hookui.process_event()
                    except KeyboardInterrupt:
                        sys.exit(1)

                icthread.join()
                icthread.exc_raise()

            if self.report.has_key('CrashDB'):
                self.crashdb = get_crashdb(None, self.report['CrashDB']) 

            if self.report['ProblemType'] == 'KernelCrash' or self.report['ProblemType'] == 'KernelOops' or self.report.has_key('Package'):
                bpthread = REThread.REThread(target=self.report.search_bug_patterns,
                    args=(self.crashdb.get_bugpattern_baseurl(),))
                bpthread.start()
                while bpthread.isAlive():
                    self.ui_pulse_info_collection_progress()
                    try:
                        bpthread.join(0.1)
                    except KeyboardInterrupt:
                        sys.exit(1)
                bpthread.exc_raise()
                if bpthread.return_value():
                    self.report['BugPatternURL'] = bpthread.return_value()

            self.ui_stop_info_collection_progress()

            # check that we were able to determine package names
            if 'SourcePackage' not in self.report or \
                (not self.report['ProblemType'].startswith('Kernel') and 'Package' not in self.report):
                self.ui_error_message(_('Invalid problem report'),
                    _('Could not determine the package or source package name.'))
                # TODO This is not called consistently, is it really needed?
                self.ui_shutdown()
                sys.exit(1)

    def open_url(self, url):
        '''Open the given URL in a new browser window.

        Display an error dialog if everything fails.
        '''
        (r, w) = os.pipe()
        if os.fork() > 0:
            os.close(w)
            (pid, status) = os.wait()
            if status:
                title = _('Unable to start web browser')
                error = _('Unable to start web browser to open %s.' % url)
                message = os.fdopen(r).readline()
                if message:
                    error += '\n' + message
                self.ui_error_message(title, error)
            try:
                os.close(r)
            except OSError:
                pass
            return

        os.setsid()
        os.close(r)

        # If we are called through sudo, determine the real user id and run the
        # browser with it to get the user's web browser settings.
        try:
            uid = int(os.getenv('SUDO_UID'))
            gid = int(os.getenv('SUDO_GID'))
            sudo_prefix = ['sudo', '-H', '-u', '#'+str(uid)]
        except (TypeError):
            uid = os.getuid()
            gid = None
            sudo_prefix = []

        # figure out appropriate web browser
        try:
            # if ksmserver is running, try kfmclient
            try:
                if os.getenv('DISPLAY') and \
                        subprocess.call(['pgrep', '-x', '-u', str(uid), 'ksmserver'],
                                stdout=subprocess.PIPE, stderr=subprocess.PIPE) == 0:
                    subprocess.call(sudo_prefix + ['kfmclient', 'openURL', url])
                    sys.exit(0)
            except OSError:
                pass

            # if gnome-session is running, try gnome-open; special-case firefox
            # (and more generally, mozilla browsers) and epiphany to open a new window
            # with respectively -new-window and --new-window
            try:
                if os.getenv('DISPLAY') and \
                        subprocess.call(['pgrep', '-x', '-u', str(uid), 'gnome-panel|gconfd-2'],
                                stdout=subprocess.PIPE, stderr=subprocess.PIPE) == 0:
                    gct = subprocess.Popen(sudo_prefix + ['gconftool', '--get',
                        '/desktop/gnome/url-handlers/http/command'],
                        stdout=subprocess.PIPE, stderr=subprocess.PIPE)
                    if gct.returncode == 0:
                        preferred_browser = gct.communicate()[0]
                        browser = re.match('((firefox|seamonkey|flock)[^\s]*)', preferred_browser)
                        if browser:
                            subprocess.call(sudo_prefix + [browser.group(0), '-new-window', url])
                            sys.exit(0)
                        browser = re.match('(epiphany[^\s]*)', preferred_browser)
                        if browser:
                            subprocess.call(sudo_prefix + [browser.group(0), '--new-window', url])
                            sys.exit(0)
                    if subprocess.call(sudo_prefix + ['gnome-open', url]) == 0:
                        sys.exit(0)
            except OSError:
                pass

            # fall back to webbrowser
            if uid and gid:
                os.setgroups([gid])
                os.setgid(gid)
                os.setuid(uid)
                os.unsetenv('SUDO_USER') # to make firefox not croak
                os.environ['HOME'] = pwd.getpwuid(uid).pw_dir

            webbrowser.open(url, new=True, autoraise=True)
            sys.exit(0)

        except Exception, e:
            os.write(w, str(e))
            sys.exit(1)

    def file_report(self):
        '''Upload the current report and guide the user to the reporting web page.'''

        # drop PackageArchitecture if equal to Architecture
        if self.report.get('PackageArchitecture') == self.report.get('Architecture'):
            try:
                del self.report['PackageArchitecture']
            except KeyError:
                pass

        global __upload_progress
        __upload_progress = None

        def progress_callback(sent, total):
            global __upload_progress
            __upload_progress = float(sent)/total

        self.ui_start_upload_progress()
        upthread = REThread.REThread(target=self.crashdb.upload,
            args=(self.report, progress_callback))
        upthread.start()
        while upthread.isAlive():
            self.ui_set_upload_progress(__upload_progress)
            try:
                upthread.join(0.1)
                upthread.exc_raise()
            except KeyboardInterrupt:
                sys.exit(1)
            except NeedsCredentials, e:
                message = _('Please enter your account information for the '
                            '%s bug tracking system')
                data = self.ui_question_userpass(message % str(e))
                if data is not None:
                    user, password = data
                    self.crashdb.set_credentials(user, password)
                    upthread = REThread.REThread(target=self.crashdb.upload,
                                                 args=(self.report,
                                                       progress_callback))
                    upthread.start()
            except Exception, e:
                self.ui_error_message(_('Network problem'),
                    '%s:\n\n%s' % (
                        _('Could not upload report data to crash database'),
                        str(e)
                    ))
                return

        ticket = upthread.return_value()
        self.ui_stop_upload_progress()

        url = self.crashdb.get_comment_url(self.report, ticket)
        if url:
            self.open_url(url)

    def load_report(self, path):
        '''Load report from given path and do some consistency checks.

        This might issue an error message and return False if the report cannot
        be processed, otherwise self.report is initialized and True is
        returned.
        '''
        try:
            self.report = apport.Report()
            self.report.load(open(path), binary='compressed')
            if 'ProblemType' not in self.report:
                raise ValueError, 'Report does not contain "ProblemType" field'
        except MemoryError:
            self.report = None
            self.ui_error_message(_('Memory exhaustion'),
                _('Your system does not have enough memory to process this crash report.'))
            return False
        except IOError, e:
            self.report = None
            self.ui_error_message(_('Invalid problem report'), e.strerror)
            return False
        except (TypeError, ValueError, zlib.error), e:
            self.report = None
            self.ui_error_message(_('Invalid problem report'),
                '%s\n\n%s' % (
                    _('This problem report is damaged and cannot be processed.'),
                    repr(e)))
            return False

        if self.report.has_key('Package'):
            self.cur_package = self.report['Package'].split()[0]
        else:
            self.cur_package = apport.fileutils.find_file_package(self.report.get('ExecutablePath', ''))

        # ensure that the crashed program is still installed:
        if self.report['ProblemType'] == 'Crash':
            exe_path = self.report.get('InterpreterPath', self.report.get('ExecutablePath'))
            if not exe_path or not os.path.exists(exe_path):
                msg = _('This problem report applies to a program which is not installed any more.')
                if self.report.has_key('ExecutablePath'):
                    msg = '%s (%s)' % (msg, self.report['ExecutablePath'])
                self.report = None
                self.ui_info_message(_('Invalid problem report'), msg)
                return False

        return True

    def get_desktop_entry(self):
        '''Return a matching xdg.DesktopEntry for the current report.
        
        Return None if report cannot be associated to a .desktop file.
        '''
        if self.report.has_key('DesktopFile') and os.path.exists(self.report['DesktopFile']):
            desktop_file = self.report['DesktopFile']
        else:
            desktop_file = apport.fileutils.find_package_desktopfile(self.cur_package)
        if desktop_file:
            try:
                import xdg.DesktopEntry
                return xdg.DesktopEntry.DesktopEntry(desktop_file)
            except:
                return None

    def handle_duplicate(self):
        '''Check if current report matches a bug pattern.

        If so, tell the user about it, open the existing bug in a browser, and
        return True.
        '''
        if not self.report.has_key('BugPatternURL'):
            return False

        self.ui_info_message(_('Problem already known'),
            _('This problem was already reported in the bug report displayed \
in the web browser. Please check if you can add any further information that \
might be helpful for the developers.'))

        self.open_url(self.report['BugPatternURL'])
        return True

    #
    # abstract UI methods that must be implemented in derived classes
    #

    def ui_present_crash(self, desktopentry):
        '''Ask what to do with a crash.

        Inform that a crash has happened for self.report and self.cur_package
        and ask about an action.

        If the package can be mapped to a desktop file, an xdg.DesktopEntry is
        passed as an argument; this can be used for enhancing strings, etc.

        Return the action and options as a dictionary:

        - Valid values for the 'action' key: ignore the crash ('cancel'), restart
          the crashed application ('restart'), or report a bug about the crash
          ('report').
        - Valid values for the 'blacklist' key: True or False (True will cause
          the invocation of report.mark_ignore()).
        '''
        raise NotImplementedError, 'this function must be overridden by subclasses'

    def ui_present_package_error(self, desktopentry):
        '''Ask what to do with a package failure.

        Inform that a package installation/upgrade failure has happened for
        self.report and self.cur_package and ask about an action.

        Return the action: ignore ('cancel'), or report a bug about the problem
        ('report').
        '''
        raise NotImplementedError, 'this function must be overridden by subclasses'

    def ui_present_kernel_error(self, desktopentry):
        '''Ask what to do with a kernel error.

        Inform that a kernel crash has happened for self.report and ask about
        an action.

        Return the action: ignore ('cancel'), or report a bug about the problem
        ('report').
        '''
        raise NotImplementedError, 'this function must be overridden by subclasses'

    def ui_present_report_details(self):
        '''Show details of the bug report.
        
        This lets the user choose between sending a complete or reduced report.

        This method can use the get_complete_size() and get_reduced_size()
        methods to determine the respective size of the data to send, and
        format_filesize() to convert it to a humanly readable form.

        Return the action: send full report ('full'), send reduced report
        ('reduced'), or do not send anything ('cancel').
        '''
        raise NotImplementedError, 'this function must be overridden by subclasses'

    def ui_info_message(self, title, text):
        '''Show an information message box with given title and text.'''

        raise NotImplementedError, 'this function must be overridden by subclasses'

    def ui_error_message(self, title, text):
        '''Show an error message box with given title and text.'''

        raise NotImplementedError, 'this function must be overridden by subclasses'

    def ui_start_info_collection_progress(self):
        '''Open a indefinite progress bar for data collection.
        
        This tells the user to wait while debug information is being
        collected.
        '''
        raise NotImplementedError, 'this function must be overridden by subclasses'

    def ui_pulse_info_collection_progress(self):
        '''Advance the data collection progress bar.

        This function is called every 100 ms.
        '''
        raise NotImplementedError, 'this function must be overridden by subclasses'

    def ui_stop_info_collection_progress(self):
        '''Close debug data collection progress window.'''

        raise NotImplementedError, 'this function must be overridden by subclasses'

    def ui_start_upload_progress(self):
        '''Open progress bar for data upload.

        This tells the user to wait while debug information is being uploaded.
        '''
        raise NotImplementedError, 'this function must be overridden by subclasses'

    def ui_set_upload_progress(self, progress):
        '''Update data upload progress bar.

        Set the progress bar in the debug data upload progress window to the
        given ratio (between 0 and 1, or None for indefinite progress).

        This function is called every 100 ms.
        '''
        raise NotImplementedError, 'this function must be overridden by subclasses'

    def ui_stop_upload_progress(self):
        '''Close debug data upload progress window.'''

        raise NotImplementedError, 'this function must be overridden by subclasses'

    def ui_shutdown(self):
        '''Called right before terminating the program.
        
        This can be used for for cleaning up.
        '''
        pass

    #
    # Additional UI dialogs; these are not required by Apport itself, but can
    # be used by interactive package hooks
    #

    def ui_question_yesno(self, text):
        '''Show a yes/no question.

        Return True if the user selected "Yes", False if selected "No" or
        "None" on cancel/dialog closing.
        '''
        raise NotImplementedError, 'this function must be overridden by subclasses'

    def ui_question_choice(self, text, options, multiple):
        '''Show an question with predefined choices.

        options is a list of strings to present. If multiple is True, they
        should be check boxes, if multiple is False they should be radio
        buttons.

        Return list of selected option indexes, or None if the user cancelled.
        If multiple == False, the list will always have one element.
        '''
        raise NotImplementedError, 'this function must be overridden by subclasses'

    def ui_question_file(self, text):
        '''Show a file selector dialog.

        Return path if the user selected a file, or None if cancelled.
        '''
        raise NotImplementedError, 'this function must be overridden by subclasses'

    def ui_question_userpass(self, message):
        '''Request username and password from user.

        message is the text to be presented to the user when requesting for
        username and password information.

        Return a tuple (username, password), or None if cancelled.
        '''
        raise NotImplementedError, 'this function must be overridden by subclasses'

class HookUI:
    '''Interactive functions which can be used in package hooks.

    This provides an interface for package hooks which need to ask interactive
    questions. Directly passing the UserInterface instance to the hooks needs
    to be avoided, since we need to call the UI methods in a different thread,
    and also don't want hooks to be able to poke in the UI.
    '''
    def __init__(self, ui):
        '''Create a HookUI object.

        ui is the UserInterface instance to wrap.
        '''
        self.ui = ui

        # variables for communicating with the UI thread
        self._request_event = threading.Event()
        self._response_event = threading.Event()
        self._request_fn = None
        self._request_args = None
        self._response = None

    #
    # API for hooks
    #

    def information(self, text):
        '''Show an information with OK/Cancel buttons.

        This can be used for asking the user to perform a particular action,
        such as plugging in a device which does not work.
        '''
        return self._trigger_ui_request('ui_info_message', '', text)

    def yesno(self, text):
        '''Show a yes/no question.

        Return True if the user selected "Yes", False if selected "No" or
        "None" on cancel/dialog closing.
        '''
        return self._trigger_ui_request('ui_question_yesno', text)

    def choice(self, text, options, multiple=False):
        '''Show an question with predefined choices.

        options is a list of strings to present. If multiple is True, they
        should be check boxes, if multiple is False they should be radio
        buttons.

        Return list of selected option indexes, or None if the user cancelled.
        If multiple == False, the list will always have one element.
        '''
        return self._trigger_ui_request('ui_question_choice', text, options, multiple)

    def file(self, text):
        '''Show a file selector dialog.

        Return path if the user selected a file, or None if cancelled.
        '''
        return self._trigger_ui_request('ui_question_file', text)

    #
    # internal API for inter-thread communication
    #

    def _trigger_ui_request(self, fn, *args):
        '''Called by HookUi functions in info collection thread.'''

        # only one at a time
        assert not self._request_event.is_set()
        assert not self._response_event.is_set()
        assert self._request_fn == None

        self._response = None
        self._request_fn = fn
        self._request_args = args
        self._request_event.set()
        self._response_event.wait()

        self._request_fn = None
        self._response_event.clear()

        return self._response

    def process_event(self):
        '''Called by GUI thread to check and process hook UI requests.'''

        # sleep for 0.1 seconds to wait for events
        self._request_event.wait(0.1)
        if not self._request_event.is_set():
            return

        assert not self._response_event.is_set()
        self._request_event.clear()
        self._response = getattr(self.ui, self._request_fn)(*self._request_args)
        self._response_event.set()

#
# Test suite
#

if  __name__ == '__main__':
    import unittest, shutil, signal, tempfile
    from cStringIO import StringIO
    import apport.report
    import problem_report

    class _TestSuiteUserInterface(UserInterface):
        '''Concrete UserInterface suitable for automatic testing.'''

        def __init__(self):
            # use our dummy crashdb
            self.crashdb_conf = tempfile.NamedTemporaryFile()
            print >> self.crashdb_conf, '''default = 'testsuite'
databases = {
    'testsuite': { 
        'impl': 'memory',
        'bug_pattern_base': None
    }
}
'''
            self.crashdb_conf.flush()

            os.environ['APPORT_CRASHDB_CONF'] = self.crashdb_conf.name

            UserInterface.__init__(self)

            # state of progress dialogs
            self.ic_progress_active = False
            self.ic_progress_pulses = 0 # count the pulses
            self.upload_progress_active = False
            self.upload_progress_pulses = 0

            # these store the choices the ui_present_* calls do
            self.present_crash_response = None
            self.present_package_error_response = None
            self.present_kernel_error_response = None
            self.present_details_response = None
            self.question_yesno_response = None
            self.question_choice_response = None
            self.question_file_response = None

            self.opened_url = None

            self.clear_msg()

        def clear_msg(self):
            # last message box
            self.msg_title = None
            self.msg_text = None
            self.msg_severity = None # 'warning' or 'error'
            self.msg_choices = None

        def ui_present_crash(self, desktopentry):
            return self.present_crash_response

        def ui_present_package_error(self):
            return self.present_package_error_response

        def ui_present_kernel_error(self):
            return self.present_kernel_error_response

        def ui_present_report_details(self):
            return self.present_details_response

        def ui_info_message(self, title, text):
            self.msg_title = title
            self.msg_text = text
            self.msg_severity = 'info'

        def ui_error_message(self, title, text):
            self.msg_title = title
            self.msg_text = text
            self.msg_severity = 'error'

        def ui_start_info_collection_progress(self):
            self.ic_progress_pulses = 0
            self.ic_progress_active = True

        def ui_pulse_info_collection_progress(self):
            assert self.ic_progress_active
            self.ic_progress_pulses += 1

        def ui_stop_info_collection_progress(self):
            self.ic_progress_active = False

        def ui_start_upload_progress(self):
            self.upload_progress_pulses = 0
            self.upload_progress_active = True

        def ui_set_upload_progress(self, progress):
            assert self.upload_progress_active
            self.upload_progress_pulses += 1

        def ui_stop_upload_progress(self):
            self.upload_progress_active = False

        def open_url(self, url):
            self.opened_url = url

        def ui_question_yesno(self, text):
            self.msg_text = text
            return self.question_yesno_response

        def ui_question_choice(self, text, options, multiple):
            self.msg_text = text
            self.msg_choices = options
            return self.question_choice_response

        def ui_question_file(self, text):
            self.msg_text = text
            return self.question_file_response

    class _UserInterfaceTest(unittest.TestCase):
        def setUp(self):
            # we test a few strings, don't get confused by translations
            for v in ['LANG', 'LANGUAGE', 'LC_MESSAGES', 'LC_ALL']:
                try:
                    del os.environ[v]
                except KeyError:
                    pass

            self.orig_report_dir = apport.fileutils.report_dir
            apport.fileutils.report_dir = tempfile.mkdtemp()
            global symptom_script_dir
            self.orig_symptom_script_dir = symptom_script_dir
            symptom_script_dir = tempfile.mkdtemp()
            self.orig_ignore_file = apport.report._ignore_file
            (fd, apport.report._ignore_file) = tempfile.mkstemp()
            os.close(fd)

            # need to do this to not break ui's ctor
            self.orig_argv = sys.argv
            sys.argv = ['ui-test']
            self.ui = _TestSuiteUserInterface()

            # demo report
            self.report = apport.Report()
            self.report['ExecutablePath'] = '/bin/bash'
            self.report['Package'] = 'libfoo1 1-1'
            self.report['SourcePackage'] = 'foo'
            self.report['Foo'] = 'A' * 1000
            self.report['CoreDump'] = 'A' * 100000

            # write demo report into temporary file
            self.report_file = tempfile.NamedTemporaryFile()
            self.update_report_file()

            # set up our local hook directory
            self.hookdir = tempfile.mkdtemp()
            self.orig_hook_dir = apport.report._hook_dir
            apport.report._hook_dir = self.hookdir

        def update_report_file(self):
            self.report_file.seek(0)
            self.report_file.truncate()
            self.report.write(self.report_file)
            self.report_file.flush()

        def tearDown(self):
            sys.argv = self.orig_argv
            shutil.rmtree(apport.fileutils.report_dir)
            apport.fileutils.report_dir = self.orig_report_dir
            self.orig_report_dir = None
            global symptom_script_dir
            shutil.rmtree(symptom_script_dir)
            symptom_script_dir = self.orig_symptom_script_dir
            self.orig_symptom_script_dir = None

            os.unlink(apport.report._ignore_file)
            apport.report._ignore_file = self.orig_ignore_file

            self.ui = None
            self.report_file.close()

            self.assertEqual(subprocess.call(['pidof', '/bin/cat']), 1, 'no stray cats')
            self.assertEqual(subprocess.call(['pidof', '/bin/sleep']), 1, 'no stray sleeps')

            shutil.rmtree(self.hookdir)
            apport.report._hook_dir = self.orig_hook_dir

        def test_format_filesize(self):
            '''format_filesize().'''

            self.assertEqual(self.ui.format_filesize(0), '0.0 KiB')
            self.assertEqual(self.ui.format_filesize(2048), '2.0 KiB')
            self.assertEqual(self.ui.format_filesize(2560), '2.5 KiB')
            self.assertEqual(self.ui.format_filesize(1000000), '976.6 KiB')
            self.assertEqual(self.ui.format_filesize(1048576), '1.0 MiB')
            self.assertEqual(self.ui.format_filesize(2.7*1048576), '2.7 MiB')
            self.assertEqual(self.ui.format_filesize(1024*1048576), '1.0 GiB')
            self.assertEqual(self.ui.format_filesize(2560*1048576), '2.5 GiB')

        def test_get_size_loaded(self):
            '''get_complete_size() and get_reduced_size() for loaded Reports.'''

            self.ui.load_report(self.report_file.name)

            fsize = os.path.getsize(self.report_file.name)
            complete_ratio = float(self.ui.get_complete_size()) / fsize
            self.assert_(complete_ratio >= 0.99 and complete_ratio <= 1.01)
                
            rs = self.ui.get_reduced_size()
            self.assert_(rs > 1000)
            self.assert_(rs < 10000)

            # now add some information (e. g. from package hooks)
            self.ui.report['ExtraInfo'] = 'A' * 50000
            s = self.ui.get_complete_size()
            self.assert_(s >= fsize + 49900)
            self.assert_(s < fsize + 60000)

            rs = self.ui.get_reduced_size()
            self.assert_(rs > 51000)
            self.assert_(rs < 60000)

        def test_get_size_constructed(self):
            '''get_complete_size() and get_reduced_size() for on-the-fly Reports.'''

            self.ui.report = apport.Report('Bug')
            self.ui.report['Hello'] = 'World'

            s = self.ui.get_complete_size()
            self.assert_(s > 5)
            self.assert_(s < 100)

            self.assertEqual(s, self.ui.get_reduced_size())

        def test_load_report(self):
            '''load_report().'''

            # valid report
            self.ui.load_report(self.report_file.name)
            self.assertEqual(self.ui.report, self.report)
            self.assertEqual(self.ui.msg_title, None)

            # report without Package
            del self.report['Package']
            del self.report['SourcePackage']
            del self.report['ExecutablePath']
            self.update_report_file()
            self.ui.load_report(self.report_file.name)

            self.assert_(self.ui.report == None)
            self.assertEqual(self.ui.msg_title, _('Invalid problem report'))
            self.assertEqual(self.ui.msg_severity, 'info')

            self.ui.clear_msg()

            # invalid base64 encoding
            self.report_file.seek(0)
            self.report_file.truncate()
            self.report_file.write('''Type: test
Package: foo 1-1
CoreDump: base64
 bOgUs=
''')
            self.report_file.flush()

            self.ui.load_report(self.report_file.name)
            self.assert_(self.ui.report == None)
            self.assertEqual(self.ui.msg_title, _('Invalid problem report'))
            self.assertEqual(self.ui.msg_severity, 'error')

        def test_restart(self):
            '''restart().'''

            # test with only ProcCmdline
            p = os.path.join(apport.fileutils.report_dir, 'ProcCmdline')
            r = os.path.join(apport.fileutils.report_dir, 'Custom')
            self.report['ProcCmdline'] = 'touch ' + p
            self.update_report_file()
            self.ui.load_report(self.report_file.name)

            self.ui.restart()
            time.sleep(1) # FIXME: race condition
            self.assert_(os.path.exists(p))
            self.assert_(not os.path.exists(r))
            os.unlink(p)

            # test with RespawnCommand
            self.report['RespawnCommand'] = 'touch ' + r
            self.update_report_file()
            self.ui.load_report(self.report_file.name)

            self.ui.restart()
            time.sleep(1) # FIXME: race condition
            self.assert_(not os.path.exists(p))
            self.assert_(os.path.exists(r))
            os.unlink(r)

            # test that invalid command does not make us fall apart
            del self.report['RespawnCommand']
            self.report['ProcCmdline'] = '/nonexisting'
            self.update_report_file()
            self.ui.load_report(self.report_file.name)

        def test_collect_info_distro(self):
            '''collect_info() on report without information (distro bug).'''

            # report without any information (distro bug)
            self.ui.report = apport.Report()
            self.ui.collect_info()
            self.assert_(set(['Date', 'Uname', 'DistroRelease', 'ProblemType']).issubset(
                set(self.ui.report.keys())))
            self.assertEqual(self.ui.ic_progress_pulses, 0,
                'no progress dialog for distro bug info collection')

        def test_collect_info_exepath(self):
            '''collect_info() on report with only ExecutablePath.'''

            # report with only package information
            self.report = apport.Report()
            self.report['ExecutablePath'] = '/bin/bash'
            self.update_report_file()
            self.ui.load_report(self.report_file.name)
            # add some tuple values, for robustness testing (might be added by
            # apport hooks)
            self.ui.report['Fstab'] = ('/etc/fstab', True)
            self.ui.report['CompressedValue'] = problem_report.CompressedValue('Test')
            self.ui.collect_info()
            self.assert_(set(['SourcePackage', 'Package', 'ProblemType',
                'Uname', 'Dependencies', 'DistroRelease', 'Date',
                'ExecutablePath']).issubset(set(self.ui.report.keys())))
            self.assert_(self.ui.ic_progress_pulses > 0,
                'progress dialog for package bug info collection')
            self.assertEqual(self.ui.ic_progress_active, False,
                'progress dialog for package bug info collection finished')

        def test_collect_info_package(self):
            '''collect_info() on report with a package.'''

            # report with only package information
            self.ui.report = apport.Report()
            self.ui.cur_package = 'bash'
            self.ui.collect_info()
            self.assert_(set(['SourcePackage', 'Package', 'ProblemType',
                'Uname', 'Dependencies', 'DistroRelease',
                'Date']).issubset(set(self.ui.report.keys())))
            self.assert_(self.ui.ic_progress_pulses > 0,
                'progress dialog for package bug info collection')
            self.assertEqual(self.ui.ic_progress_active, False,
                'progress dialog for package bug info collection finished')

        def test_handle_duplicate(self):
            '''handle_duplicate().'''

            self.ui.load_report(self.report_file.name)
            self.assertEqual(self.ui.handle_duplicate(), False)
            self.assertEqual(self.ui.msg_title, None)
            self.assertEqual(self.ui.opened_url, None)

            demo_url = 'http://example.com/1'
            self.report['BugPatternURL'] = demo_url
            self.update_report_file()
            self.ui.load_report(self.report_file.name)
            self.assertEqual(self.ui.handle_duplicate(), True)
            self.assertEqual(self.ui.msg_severity, 'info')
            self.assertEqual(self.ui.opened_url, demo_url)

        def test_run_nopending(self):
            '''running the frontend without any pending reports.'''

            sys.argv = []
            self.ui = _TestSuiteUserInterface()
            self.assertEqual(self.ui.run_argv(), False)

        def test_run_report_bug_noargs(self):
            '''run_report_bug() without specifying arguments.'''

            sys.argv = ['ui-test', '-f']
            self.ui = _TestSuiteUserInterface()
            self.assertEqual(self.ui.run_argv(), False)
            self.assertEqual(self.ui.msg_severity, 'error')

        def test_run_report_bug_package(self):
            '''run_report_bug() for a package.'''

            sys.argv = ['ui-test', '-f', '-p', 'bash']
            self.ui = _TestSuiteUserInterface()
            self.assertEqual(self.ui.run_argv(), True)

            self.assertEqual(self.ui.msg_severity, None)
            self.assertEqual(self.ui.msg_title, None)
            self.assertEqual(self.ui.opened_url, 'http://bash.bugs.example.com/%i' % self.ui.crashdb.latest_id())

            self.assert_(self.ui.ic_progress_pulses > 0)
            self.assertEqual(self.ui.report['SourcePackage'], 'bash')
            self.assert_('Dependencies' in self.ui.report.keys())
            self.assert_('ProcEnviron' in self.ui.report.keys())
            self.assertEqual(self.ui.report['ProblemType'], 'Bug')

            # should not crash on nonexisting package
            sys.argv = ['ui-test', '-f', '-p', 'nonexisting_gibberish']
            self.ui = _TestSuiteUserInterface()
            self.ui.run_argv()

            self.assertEqual(self.ui.msg_severity, 'error')

        def test_run_report_bug_pid(self):
            '''run_report_bug() for a pid.'''

            # fork a test process
            pid = os.fork()
            if pid == 0:
                os.execv('/bin/sleep', ['sleep', '10000'])
                assert False, 'Could not execute /bin/sleep'

            time.sleep(0.5)

            try:
                # report a bug on cat process
                sys.argv = ['ui-test', '-f', '-P', str(pid)]
                self.ui = _TestSuiteUserInterface()
                self.assertEqual(self.ui.run_argv(), True)
            finally:
                # kill test process
                os.kill(pid, signal.SIGKILL)
                os.waitpid(pid, 0)

            self.assert_('SourcePackage' in self.ui.report.keys())
            self.assert_('Dependencies' in self.ui.report.keys())
            self.assert_('ProcMaps' in self.ui.report.keys())
            self.assertEqual(self.ui.report['ExecutablePath'], '/bin/sleep')
            self.failIf(self.ui.report.has_key('ProcCmdline')) # privacy!
            self.assert_('ProcEnviron' in self.ui.report.keys())
            self.assertEqual(self.ui.report['ProblemType'], 'Bug')

            self.assertEqual(self.ui.msg_severity, None)
            self.assertEqual(self.ui.msg_title, None)
            self.assertEqual(self.ui.opened_url, 'http://coreutils.bugs.example.com/%i' % self.ui.crashdb.latest_id())
            self.assert_(self.ui.ic_progress_pulses > 0)

        @classmethod
        def _find_unused_pid(klass):
            '''Find and return an unused PID.'''

            pid = 1
            while True:
                pid += 1
                try:
                    os.kill(pid, 0)
                except OSError, e:
                    if e.errno == errno.ESRCH:
                        break
            return pid

        def test_run_report_bug_wrong_pid(self):
            '''run_report_bug() for a nonexisting pid.'''

            # silently ignore missing PID; this happens when the user closes
            # the application prematurely
            pid = self._find_unused_pid()
            sys.argv = ['ui-test', '-f', '-P', str(pid)]
            self.ui = _TestSuiteUserInterface()
            self.ui.run_argv()

        def test_run_report_bug_noperm_pid(self):
            '''run_report_bug() for a pid which runs as a different user.'''

            assert os.getuid() > 0, 'this test must not be run as root'

            sys.argv = ['ui-test', '-f', '-P', '1']
            self.ui = _TestSuiteUserInterface()
            self.ui.run_argv()

            self.assertEqual(self.ui.msg_severity, 'error')

        def test_run_report_bug_unpackaged_pid(self):
            '''run_report_bug() for a pid of an unpackaged program.'''

            # create unpackaged test program
            (fd, exename) = tempfile.mkstemp()
            os.write(fd, open('/bin/cat').read())
            os.close(fd)
            os.chmod(exename, 0755)

            # unpackaged test process
            pid = os.fork()
            if pid == 0:
                os.execv(exename, [exename])

            try:
                sys.argv = ['ui-test', '-f', '-P', str(pid)]
                self.ui = _TestSuiteUserInterface()
                self.assertRaises(SystemExit, self.ui.run_argv)
            finally:
                os.kill(pid, signal.SIGKILL)
                os.wait()
                os.unlink(exename)

            self.assertEqual(self.ui.msg_severity, 'error')

        def _gen_test_crash(self):
            '''Generate a Report with real crash data.'''

            # create a test executable
            test_executable = '/bin/cat'
            assert os.access(test_executable, os.X_OK), test_executable + ' is not executable'
            pid = os.fork()
            if pid == 0:
                os.setsid()
                os.execv(test_executable, [test_executable])
                assert False, 'Could not execute ' + test_executable

            try:
                # generate a core dump
                time.sleep(0.5)
                coredump = os.path.join(apport.fileutils.report_dir, 'core')
                assert subprocess.call(['gdb', '--batch', '--ex', 'generate-core-file '
                    + coredump, test_executable, str(pid)], stdout=subprocess.PIPE,
                    stderr=subprocess.PIPE) == 0

                # generate crash report
                r = apport.Report()
                r['ExecutablePath'] = test_executable
                r['CoreDump'] = (coredump,)
                r['Signal'] = '11'
                r.add_proc_info(pid)
                r.add_user_info()
            finally:
                # kill test executable
                os.kill(pid, signal.SIGKILL)
                os.waitpid(pid, 0)

            return r

        def test_run_crash(self):
            '''run_crash().'''

            r = self._gen_test_crash()

            # write crash report
            report_file = os.path.join(apport.fileutils.report_dir, 'test.crash')

            # cancel crash notification dialog
            r.write(open(report_file, 'w'))
            self.ui = _TestSuiteUserInterface()
            self.ui.present_crash_response = {'action': 'cancel', 'blacklist': False }
            self.ui.run_crash(report_file)
            self.assertEqual(self.ui.msg_severity, None)
            self.assertEqual(self.ui.msg_title, None)
            self.assertEqual(self.ui.opened_url, None)
            self.assertEqual(self.ui.ic_progress_pulses, 0)

            # report in crash notification dialog, cancel details report
            r.write(open(report_file, 'w'))
            self.ui = _TestSuiteUserInterface()
            self.ui.present_crash_response = {'action': 'report', 'blacklist': False }
            self.ui.present_details_response = 'cancel'
            self.ui.run_crash(report_file)
            self.assertEqual(self.ui.msg_severity, None, 'has %s message: %s: %s' % (
                self.ui.msg_severity, str(self.ui.msg_title), str(self.ui.msg_text)))
            self.assertEqual(self.ui.msg_title, None)
            self.assertEqual(self.ui.opened_url, None)
            self.assertNotEqual(self.ui.ic_progress_pulses, 0)

            # report in crash notification dialog, send full report
            r.write(open(report_file, 'w'))
            self.ui = _TestSuiteUserInterface()
            self.ui.present_crash_response = {'action': 'report', 'blacklist': False }
            self.ui.present_details_response = 'full'
            self.ui.run_crash(report_file)
            self.assertEqual(self.ui.msg_severity, None)
            self.assertEqual(self.ui.msg_title, None)
            self.assertEqual(self.ui.opened_url, 'http://coreutils.bugs.example.com/%i' % self.ui.crashdb.latest_id())
            self.assertNotEqual(self.ui.ic_progress_pulses, 0)

            self.assert_('SourcePackage' in self.ui.report.keys())
            self.assert_('Dependencies' in self.ui.report.keys())
            self.assert_('Stacktrace' in self.ui.report.keys())
            self.assert_('ProcEnviron' in self.ui.report.keys())
            self.assertEqual(self.ui.report['ProblemType'], 'Crash')
            self.assert_(len(self.ui.report['CoreDump']) > 10000)
            self.assert_(self.ui.report['Title'].startswith('cat crashed with SIGSEGV'))

            # report in crash notification dialog, send reduced report
            r.write(open(report_file, 'w'))
            self.ui = _TestSuiteUserInterface()
            self.ui.present_crash_response = {'action': 'report', 'blacklist': False }
            self.ui.present_details_response = 'reduced'
            self.ui.run_crash(report_file)
            self.assertEqual(self.ui.msg_severity, None)
            self.assertEqual(self.ui.msg_title, None)
            self.assertEqual(self.ui.opened_url, 'http://coreutils.bugs.example.com/%i' % self.ui.crashdb.latest_id())
            self.assertNotEqual(self.ui.ic_progress_pulses, 0)

            self.assert_('SourcePackage' in self.ui.report.keys())
            self.assert_('Dependencies' in self.ui.report.keys())
            self.assert_('Stacktrace' in self.ui.report.keys())
            self.assertEqual(self.ui.report['ProblemType'], 'Crash')
            self.assert_(not self.ui.report.has_key('CoreDump'))

            # so far we did not blacklist, verify that
            self.assert_(not self.ui.report.check_ignored())

            # cancel crash notification dialog and blacklist
            r.write(open(report_file, 'w'))
            self.ui = _TestSuiteUserInterface()
            self.ui.present_crash_response = {'action': 'cancel', 'blacklist': True }
            self.ui.run_crash(report_file)
            self.assertEqual(self.ui.msg_severity, None)
            self.assertEqual(self.ui.msg_title, None)
            self.assertEqual(self.ui.opened_url, None)
            self.assertEqual(self.ui.ic_progress_pulses, 0)

            self.assert_(self.ui.report.check_ignored())

        def test_run_crash_abort(self):
            '''run_crash() for an unreportable abort()'''

            self.report['Signal'] = '6'
            self.report['ExecutablePath'] = '/bin/bash'
            self.report['Package'] = 'bash 1'
            self.update_report_file()
            self.ui.present_crash_response = {'action': 'report', 'blacklist': False }
            self.ui.present_details_response = 'full'
            self.ui.run_crash(self.report_file.name)

            self.assert_('assert' in self.ui.msg_text, '%s: %s' %
                (self.ui.msg_title, self.ui.msg_text))
            self.assertEqual(self.ui.msg_severity, 'info')

        def test_run_crash_argv_file(self):
            '''run_crash() through a file specified on the command line.'''

            self.report['Package'] = 'bash'
            self.report['UnreportableReason'] = 'It stinks.'
            self.update_report_file()

            sys.argv = ['ui-test', '-c', self.report_file.name]
            self.ui = _TestSuiteUserInterface()
            self.assertEqual(self.ui.run_argv(), True)

            self.assert_('It stinks.' in self.ui.msg_text, '%s: %s' %
                (self.ui.msg_title, self.ui.msg_text))
            self.assertEqual(self.ui.msg_severity, 'info')

            # should not die with an exception on an invalid name
            sys.argv = ['ui-test', '-c', '/nonexisting.crash' ]
            self.ui = _TestSuiteUserInterface()
            self.assertEqual(self.ui.run_argv(), True)
            self.assertEqual(self.ui.msg_severity, 'error')

        def test_run_crash_unreportable(self):
            '''run_crash() on a crash with the UnreportableReason
            field.'''

            self.report['UnreportableReason'] = 'It stinks.'
            self.report['ExecutablePath'] = '/bin/bash'
            self.report['Package'] = 'bash 1'
            self.update_report_file()
            self.ui.present_crash_response = {'action': 'report', 'blacklist': False }
            self.ui.present_details_response = 'full'

            self.ui.run_crash(self.report_file.name)

            self.assert_('It stinks.' in self.ui.msg_text, '%s: %s' %
                (self.ui.msg_title, self.ui.msg_text))
            self.assertEqual(self.ui.msg_severity, 'info')

        def test_run_crash_ignore(self):
            '''run_crash() on a crash with the Ignore field.'''

            self.report['Ignore'] = 'True'
            self.report['ExecutablePath'] = '/bin/bash'
            self.report['Package'] = 'bash 1'
            self.update_report_file()

            self.ui.run_crash(self.report_file.name)
            self.assertEqual(self.ui.msg_severity, None)

        def test_run_crash_nocore(self):
            '''run_crash() for a crash dump without CoreDump.'''

            # create a test executable
            test_executable = '/bin/cat'
            assert os.access(test_executable, os.X_OK), test_executable + ' is not executable'
            pid = os.fork()
            if pid == 0:
                os.setsid()
                os.execv(test_executable, [test_executable])
                assert False, 'Could not execute ' + test_executable

            try:
                time.sleep(0.5)
                # generate crash report
                r = apport.Report()
                r['ExecutablePath'] = test_executable
                r['Signal'] = '42'
                r.add_proc_info(pid)
                r.add_user_info()
            finally:
                # kill test executable
                os.kill(pid, signal.SIGKILL)
                os.waitpid(pid, 0)

            # write crash report
            report_file = os.path.join(apport.fileutils.report_dir, 'test.crash')
            r.write(open(report_file, 'w'))

            # run
            self.ui = _TestSuiteUserInterface()
            self.ui.run_crash(report_file)
            self.assertEqual(self.ui.msg_severity, 'error')
            self.assert_('memory' in self.ui.msg_text, '%s: %s' %
                (self.ui.msg_title, self.ui.msg_text))

        def test_run_crash_preretraced(self):
            '''run_crash() pre-retraced reports.
            
            This happens with crashes which are pre-processed by
            apport-retrace.'''

            r = self._gen_test_crash()

            #  effect of apport-retrace -c
            r.add_gdb_info()
            del r['CoreDump']

            # write crash report
            report_file = os.path.join(apport.fileutils.report_dir, 'test.crash')

            # report in crash notification dialog, cancel details report
            r.write(open(report_file, 'w'))
            self.ui = _TestSuiteUserInterface()
            self.ui.present_crash_response = {'action': 'report', 'blacklist': False }
            self.ui.present_details_response = 'cancel'
            self.ui.run_crash(report_file)
            self.assertEqual(self.ui.msg_severity, None, 'has %s message: %s: %s' % (
                self.ui.msg_severity, str(self.ui.msg_title), str(self.ui.msg_text)))
            self.assertEqual(self.ui.msg_title, None)
            self.assertEqual(self.ui.opened_url, None)
            self.assertEqual(self.ui.ic_progress_pulses, 0)
           
        def test_run_crash_errors(self):
            '''run_crash() on various error conditions.'''

            # crash report with invalid Package name
            r = apport.Report()
            r['ExecutablePath'] = '/bin/bash'
            r['Package'] = 'foobarbaz'
            r['SourcePackage'] = 'foobarbaz'
            report_file = os.path.join(apport.fileutils.report_dir, 'test.crash')
            r.write(open(report_file, 'w'))

            self.ui.run_crash(report_file)

            self.assertEqual(self.ui.msg_title, _('Invalid problem report'))
            self.assertEqual(self.ui.msg_severity, 'error')

        def test_run_crash_uninstalled(self):
            '''run_crash() on reports with subsequently uninstalled packages'''

            # program got uninstalled between crash and report
            r = self._gen_test_crash()
            r['ExecutablePath'] = '/bin/nonexisting'
            r['Package'] = 'bash'
            report_file = os.path.join(apport.fileutils.report_dir, 'test.crash')
            r.write(open(report_file, 'w'))

            self.ui.present_crash_response = {'action': 'report', 'blacklist': False }
            self.ui.run_crash(report_file)

            self.assertEqual(self.ui.msg_title, _('Invalid problem report'))
            self.assertEqual(self.ui.msg_severity, 'info')

            # interpreted program got uninstalled between crash and report
            r = apport.Report()
            r['ExecutablePath'] = '/bin/nonexisting'
            r['InterpreterPath'] = '/usr/bin/python'
            r['Traceback'] = 'ZeroDivisionError: integer division or modulo by zero'

            self.ui.run_crash(report_file)

            self.assertEqual(self.ui.msg_title, _('Invalid problem report'))
            self.assertEqual(self.ui.msg_severity, 'info')

            # interpreter got uninstalled between crash and report
            r = apport.Report()
            r['ExecutablePath'] = '/bin/sh'
            r['InterpreterPath'] = '/usr/bin/nonexisting'
            r['Traceback'] = 'ZeroDivisionError: integer division or modulo by zero'

            self.ui.run_crash(report_file)

            self.assertEqual(self.ui.msg_title, _('Invalid problem report'))
            self.assertEqual(self.ui.msg_severity, 'info')

        def test_run_crash_package(self):
            '''run_crash() for a package error.'''

            # generate crash report
            r = apport.Report('Package')
            r['Package'] = 'bash'
            r['SourcePackage'] = 'bash'
            r['ErrorMessage'] = 'It broke'
            r['VarLogPackagerlog'] = 'foo\nbar'
            r.add_os_info()

            # write crash report
            report_file = os.path.join(apport.fileutils.report_dir, 'test.crash')

            # cancel crash notification dialog
            r.write(open(report_file, 'w'))
            self.ui = _TestSuiteUserInterface()
            self.ui.present_package_error_response = 'cancel'
            self.ui.run_crash(report_file)
            self.assertEqual(self.ui.msg_severity, None)
            self.assertEqual(self.ui.msg_title, None)
            self.assertEqual(self.ui.opened_url, None)
            self.assertEqual(self.ui.ic_progress_pulses, 0)

            # report in crash notification dialog, send report
            r.write(open(report_file, 'w'))
            self.ui = _TestSuiteUserInterface()
            self.ui.present_package_error_response = 'report'
            self.ui.run_crash(report_file)
            self.assertEqual(self.ui.msg_severity, None)
            self.assertEqual(self.ui.msg_title, None)
            self.assertEqual(self.ui.opened_url, 'http://bash.bugs.example.com/%i' % self.ui.crashdb.latest_id())

            self.assert_('SourcePackage' in self.ui.report.keys())
            self.assert_('Package' in self.ui.report.keys())
            self.assertEqual(self.ui.report['ProblemType'], 'Package')

            # verify that additional information has been collected
            self.assert_('Architecture' in self.ui.report.keys())
            self.assert_('DistroRelease' in self.ui.report.keys())
            self.assert_('Uname' in self.ui.report.keys())

        def test_run_crash_kernel(self):
            '''run_crash() for a kernel error.'''

            # set up hook
            f = open(os.path.join(self.hookdir, 'source_linux.py'), 'w')
            f.write('''def add_info(report, ui): 
    report['KernelDebug'] = 'LotsMoreInfo'
''')
            f.close()

            # generate crash report
            r = apport.Report('KernelCrash')
            r['Package'] = apport.packaging.get_kernel_package()
            r['SourcePackage'] = 'linux'

            # write crash report
            report_file = os.path.join(apport.fileutils.report_dir, 'test.crash')

            # cancel crash notification dialog
            r.write(open(report_file, 'w'))
            self.ui = _TestSuiteUserInterface()
            self.ui.present_kernel_error_response = 'cancel'
            self.ui.run_crash(report_file)
            self.assertEqual(self.ui.msg_severity, None, 'error: %s - %s' %
                (self.ui.msg_title, self.ui.msg_text))
            self.assertEqual(self.ui.msg_title, None)
            self.assertEqual(self.ui.opened_url, None)
            self.assertEqual(self.ui.ic_progress_pulses, 0)

            # report in crash notification dialog, send report
            r.write(open(report_file, 'w'))
            self.ui = _TestSuiteUserInterface()
            self.ui.present_kernel_error_response = 'report'
            self.ui.present_details_response = 'full'
            self.ui.run_crash(report_file)
            self.assertEqual(self.ui.msg_severity, None, str(self.ui.msg_title) + 
                ' ' + str(self.ui.msg_text))
            self.assertEqual(self.ui.msg_title, None)
            self.assertEqual(self.ui.opened_url, 'http://linux.bugs.example.com/%i' % self.ui.crashdb.latest_id())

            self.assert_('SourcePackage' in self.ui.report.keys())
            # did we run the hooks properly?
            self.assert_('KernelDebug' in self.ui.report.keys())
            self.assertEqual(self.ui.report['ProblemType'], 'KernelCrash')

        def test_run_crash_anonymity(self):
            '''run_crash() anonymization.'''

            r = self._gen_test_crash()
            report_file = os.path.join(apport.fileutils.report_dir, 'test.crash')
            r.write(open(report_file, 'w'))
            self.ui = _TestSuiteUserInterface()
            self.ui.present_crash_response = {'action': 'report', 'blacklist': False }
            self.ui.present_details_response = 'cancel'
            self.ui.run_crash(report_file)

            self.failIf('ProcCwd' in self.ui.report)

            dump = StringIO()
            self.ui.report.write(dump)

            p = pwd.getpwuid(os.getuid())
            bad_strings = [os.uname()[1], p[0], p[4], p[5], os.getcwd()]

            for s in bad_strings:
                self.failIf(s in dump.getvalue(), 'dump contains sensitive string: %s' % s)

        def _run_hook(self, code):
            f = open(os.path.join(self.hookdir, 'coreutils.py'), 'w')
            f.write('def add_info(report, ui):\n%s\n' % 
                    '\n'.join(['    ' + l for l in code.splitlines()]))
            f.close()
            self.ui.options.package = 'coreutils'
            self.ui.run_report_bug()

        def test_interactive_hooks_information(self):
            '''interactive hooks: HookUI.information()'''

            self._run_hook('''report['begin'] = '1'
ui.information('InfoText')
report['end'] = '1'
''')
            self.assertEqual(self.ui.report['begin'], '1')
            self.assertEqual(self.ui.report['end'], '1')
            self.assertEqual(self.ui.msg_text, 'InfoText')

        def test_interactive_hooks_yesno(self):
            '''interactive hooks: HookUI.yesno()'''

            self.ui.question_yesno_response = True
            self._run_hook('''report['begin'] = '1'
report['answer'] = str(ui.yesno('YesNo?'))
report['end'] = '1'
''')
            self.assertEqual(self.ui.report['begin'], '1')
            self.assertEqual(self.ui.report['end'], '1')
            self.assertEqual(self.ui.msg_text, 'YesNo?')
            self.assertEqual(self.ui.report['answer'], 'True')

            self.ui.question_yesno_response = False
            self.ui.run_report_bug()
            self.assertEqual(self.ui.report['answer'], 'False')
            self.assertEqual(self.ui.report['end'], '1')

            self.ui.question_yesno_response = None
            self.ui.run_report_bug()
            self.assertEqual(self.ui.report['answer'], 'None')
            self.assertEqual(self.ui.report['end'], '1')

        def test_interactive_hooks_file(self):
            '''interactive hooks: HookUI.file()'''

            self.ui.question_file_response = '/etc/fstab'
            self._run_hook('''report['begin'] = '1'
report['answer'] = str(ui.file('YourFile?'))
report['end'] = '1'
''')
            self.assertEqual(self.ui.report['begin'], '1')
            self.assertEqual(self.ui.report['end'], '1')
            self.assertEqual(self.ui.msg_text, 'YourFile?')
            self.assertEqual(self.ui.report['answer'], '/etc/fstab')

            self.ui.question_file_response = None
            self.ui.run_report_bug()
            self.assertEqual(self.ui.report['answer'], 'None')
            self.assertEqual(self.ui.report['end'], '1')

        def test_interactive_hooks_choices(self):
            '''interactive hooks: HookUI.choice()'''

            self.ui.question_choice_response = [1]
            self._run_hook('''report['begin'] = '1'
report['answer'] = str(ui.choice('YourChoice?', ['foo', 'bar']))
report['end'] = '1'
''')
            self.assertEqual(self.ui.report['begin'], '1')
            self.assertEqual(self.ui.report['end'], '1')
            self.assertEqual(self.ui.msg_text, 'YourChoice?')
            self.assertEqual(self.ui.report['answer'], '[1]')

            self.ui.question_choice_response = None
            self.ui.run_report_bug()
            self.assertEqual(self.ui.report['answer'], 'None')
            self.assertEqual(self.ui.report['end'], '1')

        def test_interactive_hooks_cancel(self):
            '''interactive hooks: user cancels'''

            self.assertRaises(SystemExit, self._run_hook, 
                '''report['begin'] = '1'
raise StopIteration
report['end'] = '1'
''')

        def test_run_symptom(self):
            '''run_symptom()'''

            # unknown symptom
            sys.argv = ['ui-test', '-s', 'foobar' ]
            self.ui = _TestSuiteUserInterface()
            self.assertEqual(self.ui.run_argv(), True)
            self.assert_('foobar" is not known' in self.ui.msg_text)
            self.assertEqual(self.ui.msg_severity, 'error')

            # does not determine package
            f = open(os.path.join(symptom_script_dir, 'nopkg.py'), 'w')
            print >> f, 'def run(report, ui):\n    pass'
            f.close()
            orig_stderr = sys.stderr
            sys.argv = ['ui-test', '-s', 'nopkg' ]
            self.ui = _TestSuiteUserInterface()
            sys.stderr = StringIO()
            self.assertRaises(SystemExit, self.ui.run_argv)
            err = sys.stderr.getvalue()
            sys.stderr = orig_stderr
            self.assert_('did not determine the affected package' in err)

            # does not define run()
            f = open(os.path.join(symptom_script_dir, 'norun.py'), 'w')
            print >> f, 'def something(x, y):\n    return 1'
            f.close()
            sys.argv = ['ui-test', '-s', 'norun' ]
            self.ui = _TestSuiteUserInterface()
            sys.stderr = StringIO()
            self.assertRaises(SystemExit, self.ui.run_argv)
            err = sys.stderr.getvalue()
            sys.stderr = orig_stderr
            self.assert_('norun.py crashed:' in err)

            # crashing script
            f = open(os.path.join(symptom_script_dir, 'crash.py'), 'w')
            print >> f, 'def run(report, ui):\n    return 1/0'
            f.close()
            sys.argv = ['ui-test', '-s', 'crash' ]
            self.ui = _TestSuiteUserInterface()
            sys.stderr = StringIO()
            self.assertRaises(SystemExit, self.ui.run_argv)
            err = sys.stderr.getvalue()
            sys.stderr = orig_stderr
            self.assert_('crash.py crashed:' in err)
            self.assert_('ZeroDivisionError:' in err)

            # working noninteractive script
            f = open(os.path.join(symptom_script_dir, 'itching.py'), 'w')
            print >> f, 'def run(report, ui):\n  report["itch"] = "scratch"\n  return "bash"'
            f.close()
            sys.argv = ['ui-test', '-s', 'itching' ]
            self.ui = _TestSuiteUserInterface()
            self.assertEqual(self.ui.run_argv(), True)
            self.assertEqual(self.ui.msg_text, None)
            self.assertEqual(self.ui.msg_severity, None)

            self.assertEqual(self.ui.report['itch'], 'scratch')
            self.assert_('DistroRelease' in self.ui.report)
            self.assertEqual(self.ui.report['SourcePackage'], 'bash')
            self.assert_(self.ui.report['Package'].startswith('bash '))
            self.assertEqual(self.ui.report['ProblemType'], 'Bug')

            # working interactive script
            f = open(os.path.join(symptom_script_dir, 'itching.py'), 'w')
            print >> f, '''def run(report, ui):
    report['itch'] = 'slap'
    report['q'] = str(ui.yesno('do you?'))
    return 'bash'
'''
            f.close()
            sys.argv = ['ui-test', '-s', 'itching' ]
            self.ui = _TestSuiteUserInterface()
            self.ui.question_yesno_response = True
            self.assertEqual(self.ui.run_argv(), True)
            self.assertEqual(self.ui.msg_text, 'do you?')

            self.assertEqual(self.ui.report['itch'], 'slap')
            self.assert_('DistroRelease' in self.ui.report)
            self.assertEqual(self.ui.report['SourcePackage'], 'bash')
            self.assert_(self.ui.report['Package'].startswith('bash '))
            self.assertEqual(self.ui.report['ProblemType'], 'Bug')
            self.assertEqual(self.ui.report['q'], 'True')

        def test_run_report_bug_list_symptoms(self):
            '''run_report_bug() without specifying arguments and available symptoms.'''

            f = open(os.path.join(symptom_script_dir, 'foo.py'), 'w')
            print >> f, '''description = 'foo does not work'
def run(report, ui):
    return 'bash'
'''
            f.close()
            f = open(os.path.join(symptom_script_dir, 'bar.py'), 'w')
            print >> f, 'def run(report, ui):\n  return "coreutils"'
            f.close()

            sys.argv = ['ui-test', '-f']
            self.ui = _TestSuiteUserInterface()

            self.ui.question_choice_response = None
            self.assertEqual(self.ui.run_argv(), True)
            self.assertEqual(self.ui.msg_severity, None)
            self.assert_('kind of problem' in self.ui.msg_text)
            self.assertEqual(self.ui.msg_choices, 
                    ['bar', 'foo does not work', 'Other problem'])

            # cancelled
            self.assertEqual(self.ui.ic_progress_pulses, 0)
            self.assertEqual(self.ui.report, None)

            # now, choose foo -> bash report
            self.ui.question_choice_response = [1]
            self.assertEqual(self.ui.run_argv(), True)
            self.assertEqual(self.ui.msg_severity, None)
            self.assert_(self.ui.ic_progress_pulses > 0)
            self.assert_(self.ui.report['Package'].startswith('bash'))

        def test_parse_argv(self):
            '''parse_args() option inference for a single argument'''

            def _chk(arg, expected_opts):
                sys.argv = ['ui-test']
                if arg:
                    sys.argv.append(arg)
                ui = UserInterface()
                ui.parse_argv()
                expected_opts['version'] = None
                self.assertEqual(ui.args, [])
                self.assertEqual(ui.options, expected_opts)

            # no arguments -> show pending crashes
            _chk(None, {'filebug': False, 'package': None,
                 'pid': None, 'crash_file': None, 'symptom': None})

            # package 
            _chk('coreutils', {'filebug': True, 'package': 'coreutils',
                 'pid': None, 'crash_file': None, 'symptom': None})

            # symptom is preferred over package
            f = open(os.path.join(symptom_script_dir, 'coreutils.py'), 'w')
            print >> f, '''description = 'foo does not work'
def run(report, ui):
    return 'bash'
'''
            f.close()
            _chk('coreutils', {'filebug': True, 'package': None,
                 'pid': None, 'crash_file': None, 'symptom': 'coreutils'})

            # PID
            _chk('1234', {'filebug': True, 'package': None,
                 'pid': '1234', 'crash_file': None, 'symptom': None})

            # .crash/.apport files; check correct handling of spaces
            for suffix in ('.crash', '.apport'):
                _chk('/tmp/f oo' + suffix, {'filebug': False, 'package': None,
                     'pid': None, 'crash_file': '/tmp/f oo' + suffix, 'symptom': None})

            # executable
            _chk('/usr/bin/tail', {'filebug': True, 'package': 'coreutils',
                 'pid': None, 'crash_file': None, 'symptom': None})

    unittest.main()
<|MERGE_RESOLUTION|>--- conflicted
+++ resolved
@@ -461,38 +461,21 @@
         
         Return (options, args).
         '''
-<<<<<<< HEAD
-        optparser = optparse.OptionParser('%prog [options] [symptom|pid|package|program path|.apport/.crash file]')
+        optparser = optparse.OptionParser(_('%prog [options] [symptom|pid|package|program path|.apport/.crash file]'))
         optparser.add_option('-f', '--file-bug',
-            help='Start in bug filing mode. Requires --package and an optional --pid, or just a --pid. If neither is given, display a list of known symptoms. (Implied if a single argument is given.)',
+            help=_('Start in bug filing mode. Requires --package and an optional --pid, or just a --pid. If neither is given, display a list of known symptoms. (Implied if a single argument is given.)'),
             action='store_true', dest='filebug', default=False)
         optparser.add_option('-s', '--symptom', metavar='SYMPTOM',
-            help='File a bug report about a symptom. (Implied if symptom name is given as only argument.)', 
+            help=_('File a bug report about a symptom. (Implied if symptom name is given as only argument.)'), 
             dest='symptom')
         optparser.add_option('-p', '--package',
-            help='Specify package name in --file-bug mode. This is optional if a --pid is specified. (Implied if package name is given as only argument.)',
+            help=_('Specify package name in --file-bug mode. This is optional if a --pid is specified. (Implied if package name is given as only argument.)'),
             action='store', type='string', dest='package', default=None)
         optparser.add_option('-P', '--pid',
-            help='Specify a running program in --file-bug mode. If this is specified, the bug report will contain more information. (Implied if pid is given as only argument.)',
+            help=_('Specify a running program in --file-bug mode. If this is specified, the bug report will contain more information. (Implied if pid is given as only argument.)'),
             action='store', type='int', dest='pid', default=None)
         optparser.add_option('-c', '--crash-file',
-            help='Report the crash from given .apport or .crash file instead of the pending ones in %s. (Implied if file is given as only argument.)' % apport.fileutils.report_dir,
-=======
-        optparser = optparse.OptionParser(_('%prog [options]'))
-        optparser.add_option('-f', '--file-bug',
-            help=_('Start in bug filing mode. Requires --package and an optional --pid, or just a --pid. If neither is given, display a list of known symptoms.'),
-            action='store_true', dest='filebug', default=False)
-        optparser.add_option('-s', '--symptom', metavar='SYMPTOM',
-            help=_('File a bug report about a symptom.'), dest='symptom')
-        optparser.add_option('-p', '--package',
-            help=_('Specify package name in --file-bug mode. This is optional if a --pid is specified.'),
-            action='store', type='string', dest='package', default=None)
-        optparser.add_option('-P', '--pid',
-            help=_('Specify a running program in --file-bug mode. If this is specified, the bug report will contain more information.'),
-            action='store', type='int', dest='pid', default=None)
-        optparser.add_option('-c', '--crash-file',
-            help=_('Report the crash from given .crash file instead of the pending ones in ') + apport.fileutils.report_dir,
->>>>>>> 98b64f2e
+            help=_('Report the crash from given .apport or .crash file instead of the pending ones in %s. (Implied if file is given as only argument.)') % apport.fileutils.report_dir,
             action='store', type='string', dest='crash_file', default=None, metavar='PATH')
         optparser.add_option('-v', '--version',
             help=_('Print the Apport version number.'),
