'''Abstract Apport user interface.

This encapsulates the workflow and common code for any user interface
implementation (like GTK, Qt, or CLI).

Copyright (C) 2007 Canonical Ltd.
Author: Martin Pitt <martin.pitt@ubuntu.com>

This program is free software; you can redistribute it and/or modify it
under the terms of the GNU General Public License as published by the
Free Software Foundation; either version 2 of the License, or (at your
option) any later version.  See http://www.gnu.org/copyleft/gpl.html for
the full text of the license.
'''

import glob, sys, os.path, optparse, time, traceback, locale, gettext, re
import pwd, errno, urllib, zlib
import subprocess, threading, webbrowser
from gettext import gettext as _

import apport, apport.fileutils, REThread

from apport.crashdb import get_crashdb, NeedsCredentials

symptom_script_dir = '/usr/share/apport/symptoms'

def thread_collect_info(report, reportfile, package, ui, symptom_script=None):
    '''Collect information about report.

    Encapsulate calls to add_*_info() and update given report, so that this
    function is suitable for threading.

    ui must be a HookUI instance, it gets passed to add_hooks_info().

    If reportfile is not None, the file is written back with the new data.

    If symptom_script is given, it will be run first (for run_symptom()).
    '''
    report.add_gdb_info()
    report.add_os_info()

    if symptom_script:
        symb = {}
        try:
            execfile(symptom_script, symb)
            package = symb['run'](report, ui)
            if not package:
                print >> sys.stderr, 'symptom script %s did not determine the affected package' % symptom_script
                return
            report['Symptom'] = os.path.splitext(os.path.basename(symptom_script))[0]
        except StopIteration:
            sys.exit(0)
        except:
            print >> sys.stderr, 'symptom script %s crashed:' % symptom_script
            traceback.print_exc()
            sys.exit(0)

    if not package:
        if report.has_key('ExecutablePath'):
            package = apport.fileutils.find_file_package(report['ExecutablePath'])
        else:
            raise KeyError, 'called without a package, and report does not have ExecutablePath'
    report.add_package_info(package)
    if report.add_hooks_info(ui):
        sys.exit(0)

    # add title
    if 'Title' not in report:
        title = report.standard_title()
        if title:
            report['Title'] = title

    # check package origin
    if ('Package' not in report or \
          not apport.packaging.is_distro_package(report['Package'].split()[0])) \
          and 'CrashDB' not in report:
        if 'APPORT_REPORT_THIRDPARTY' in os.environ or \
            apport.fileutils.get_config('main', 'thirdparty', False, bool=True):
            report['ThirdParty'] = 'True'
        else:
            #TRANS: %s is the name of the operating system
            report['UnreportableReason'] = _('This is not a genuine %s package') % \
                report['DistroRelease'].split()[0]

    # check obsolete packages
    if report['ProblemType'] == 'Crash' and \
        'APPORT_IGNORE_OBSOLETE_PACKAGES' not in os.environ:
        old_pkgs = report.obsolete_packages()
        if old_pkgs:
            report['UnreportableReason'] = _('You have some obsolete package \
versions installed. Please upgrade the following packages and check if the \
problem still occurs:\n\n%s') % ', '.join(old_pkgs)

    report.anonymize()

    if reportfile:
        f = open(reportfile, 'a')
        os.chmod (reportfile, 0)
        report.write(f, only_new=True)
        f.close()
        apport.fileutils.mark_report_seen(reportfile)
        os.chmod (reportfile, 0600)

class UserInterface:
    '''Apport user interface API.

    This provides an abstract base class for encapsulating the workflow and
    common code for any user interface implementation (like GTK, Qt, or CLI).

    A concrete subclass must implement all the abstract ui_* methods.
    '''
    def __init__(self):
        '''Initialize program state and parse command line options.'''

        self.gettext_domain = 'apport'
        self.report = None
        self.report_file = None
        self.cur_package = None

        try:
            self.crashdb = get_crashdb(None)
        except ImportError, e:
            # this can happen while upgrading python packages
            print >> sys.stderr, 'Could not import module, is a package upgrade in progress? Error:', e
            sys.exit(1)

        gettext.textdomain(self.gettext_domain)
        self.parse_argv()

    #
    # main entry points
    #

    def run_crashes(self):
        '''Present all currently pending crash reports.
        
        Ask the user what to do about them, and offer to file bugs for them.
        
        Return True if at least one crash report was processed, False
        otherwise.
        '''
        result = False

        for f in apport.fileutils.get_new_reports():
            self.run_crash(f)
            result = True

        return result

    def run_crash(self, report_file, confirm=True):
        '''Present and report a particular crash.

        If confirm is True, ask the user what to do about it, and offer to file
        a bug for it.
        
        If confirm is False, the user will not be asked, and the crash is
        reported right away.
        '''
        self.report_file = report_file

        try:
            try:
                apport.fileutils.mark_report_seen(report_file)
            except OSError:
                # not there any more? no problem, then it won't be regarded as
                # "seen" any more anyway
                pass
            if not self.load_report(report_file):
                return

            if 'Ignore' in self.report:
                return

            # check for absent CoreDumps (removed if they exceed size limit)
            if self.report.get('ProblemType') == 'Crash' and \
                'Signal' in self.report and 'CoreDump' not in self.report and \
                'Stacktrace' not in self.report:
                subject = os.path.basename(self.report.get('ExecutablePath',
                    _('unknown program')))
                heading = _('Sorry, the program "%s" closed unexpectedly') % subject
                self.ui_error_message(_('Problem in %s') % subject,
                    '%s\n\n%s' % (heading, _('Your computer does not have enough \
free memory to automatically analyze the problem and send a report to the developers.')))
                return

            # ask the user about what to do with the current crash
            if not confirm:
                pass
            elif self.report.get('ProblemType') == 'Package':
                response = self.ui_present_package_error()
                if response == 'cancel':
                    return
                assert response == 'report'
            elif self.report.get('ProblemType') == 'KernelCrash':
                response = self.ui_present_kernel_error()
                if response == 'cancel':
                    return
                assert response == 'report'
            elif self.report.get('ProblemType') == 'KernelOops':
                # XXX the string doesn't quite match this case
                response = self.ui_present_kernel_error()
                if response == 'cancel':
                    return
                assert response == 'report'
            else:
                try:
                    desktop_entry = self.get_desktop_entry()
                except ValueError: # package does not exist
                    self.ui_error_message(_('Invalid problem report'),
                        _('The report belongs to a package that is not installed.'))
                    self.ui_shutdown()
                    return

                response = self.ui_present_crash(desktop_entry)
                assert response.has_key('action')
                assert response.has_key('blacklist')

                if response['blacklist']:
                    self.report.mark_ignore()

                if response['action'] == 'cancel':
                    return
                if response['action'] == 'restart':
                    self.restart()
                    return
                assert response['action'] == 'report'

            # we want to file a bug now
            try:
                if 'Dependencies' not in self.report:
                    self.collect_info()
            except (IOError, zlib.error), e:
                # can happen with broken core dumps
                self.report = None
                self.ui_error_message(_('Invalid problem report'),
                    '%s\n\n%s' % (
                        _('This problem report is damaged and cannot be processed.'),
                        repr(e)))
                return False
            except ValueError: # package does not exist
                self.ui_error_message(_('Invalid problem report'),
                    _('The report belongs to a package that is not installed.'))
                self.ui_shutdown()
                return

            # check unreportable flag
            if self.report.has_key('UnreportableReason'):
                self.ui_info_message(_('Problem in %s') % self.report['Package'].split()[0],
                    _('The problem cannot be reported:\n\n%s') %
                    self.report['UnreportableReason'])
                return

            if self.handle_duplicate():
                return

            if self.report.get('ProblemType') in ['Crash', 'KernelCrash',
                                                  'KernelOops']:
                response = self.ui_present_report_details()
                if response == 'cancel':
                    return
                if response == 'reduced':
                    try:
                        del self.report['CoreDump']
                    except KeyError:
                        pass # Huh? Should not happen, but did in https://launchpad.net/bugs/86007
                else:
                    assert response == 'full'

            self.file_report()
        except IOError, e:
            # fail gracefully if file is not readable for us
            if e.errno in (errno.EPERM, errno.EACCES):
                self.ui_error_message(_('Invalid problem report'),
                    _('You are not allowed to access this problem report.'))
                sys.exit(1)
            elif e.errno == errno.ENOSPC:
                self.ui_error_message(_('Error'),
                    _('There is not enough disk space available to process this report.'))
                sys.exit(1)
            else:
                self.ui_error_message(_('Invalid problem report'), e.strerror)
                sys.exit(1)
        except OSError, e:
            # fail gracefully on ENOMEM
            if e.errno == errno.ENOMEM:
                print >> sys.stderr, 'Out of memory, aborting'
                sys.exit(1)
            else:
                raise

    def run_report_bug(self, symptom_script=None):
        '''Report a bug.

        If a pid is given on the command line, the report will contain runtime
        debug information. Either a package or a pid must be specified.

        If a symptom script is given, this will be run first (used by
        run_symptom()).
        '''
        if not self.options.package and not self.options.pid and not symptom_script:
            self.ui_error_message(_('No package specified'), 
                _('You need to specify a package or a PID. See --help for more information.'))
            return False
        self.report = apport.Report('Bug')

        # if PID is given, add info
        if self.options.pid:
            try:
                self.report.add_proc_info(self.options.pid)
            except ValueError:
                self.ui_error_message(_('Invalid PID'),
                        _('The specified process ID does not belong to a program.'))
                return False
            except OSError, e:
                # silently ignore nonexisting PIDs; the user must not close the
                # application prematurely
                if e.errno == errno.ENOENT:
                    return False
                elif e.errno == errno.EACCES:
                    self.ui_error_message(_('Permission denied'), 
                        _('The specified process does not belong to you. Please run this program as the process owner or as root.'))
                    return False
                else:
                    raise
        else:
            self.report.add_proc_environ()

        if self.options.package:
            self.options.package = self.options.package.strip()
        # "Do what I mean" for filing against "linux"
        if self.options.package == 'linux':
            self.cur_package = apport.packaging.get_kernel_package()
        else:
            self.cur_package = self.options.package

        try:
            self.collect_info(symptom_script)
        except ValueError, e:
            if str(e) == 'package does not exist':
                self.ui_error_message(_('Invalid problem report'), 
                    _('Package %s does not exist') % self.cur_package)
                return False
            else:
                raise

        # check unreportable flag
        if self.report.has_key('UnreportableReason'):
            self.ui_info_message(_('Problem in %s') % self.report['Package'].split()[0],
                _('The problem cannot be reported:\n\n%s') %
                self.report['UnreportableReason'])
            return

        if not self.handle_duplicate():
            # we do not confirm contents of bug reports, this might have
            # sensitive data
            try:
                del self.report['ProcCmdline']
            except KeyError:
                pass

            # show what's being sent
            response = self.ui_present_report_details()
            if response != 'cancel':
                self.file_report()

        return True

    def run_symptom(self):
        '''Report a bug with a symptom script.'''

        script = os.path.join(symptom_script_dir, self.options.symptom + '.py')
        if not os.path.exists(script):
            self.ui_error_message(_('Unknown symptom'),
                    _('The symptom "%s" is not known.') % self.options.symptom)
            return

        self.run_report_bug(script)

    def run_argv(self):
        '''Call appopriate run_* method according to command line arguments.
        
        Return True if at least one report has been processed, and False
        otherwise.
        '''
        if self.options.filebug:
            return self.run_report_bug()
        elif self.options.symptom:
            self.run_symptom()
            return True
        elif self.options.crash_file:
            try:
                self.run_crash(self.options.crash_file, False)
            except OSError, e:
                self.ui_error_message(_('Invalid problem report'), str(e))
            return True
        else:
            return self.run_crashes()

    #
    # methods that implement workflow bits
    #

    def parse_argv(self):
        '''Parse command line options.
        
        Return (options, args).
        '''
        optparser = optparse.OptionParser('%prog [options]')
        optparser.add_option('-f', '--file-bug',
            help='Start in bug filing mode. Requires --package and an optional --pid, or just a --pid',
            action='store_true', dest='filebug', default=False)
        optparser.add_option('-s', '--symptom', metavar='SYMPTOM',
            help='File a bug report about a symptom.', dest='symptom')
        optparser.add_option('-p', '--package',
            help='Specify package name in --file-bug mode. This is optional if a --pid is specified.',
            action='store', type='string', dest='package', default=None)
        optparser.add_option('-P', '--pid',
            help='Specify a running program in --file-bug mode. If this is specified, the bug report will contain more information.',
            action='store', type='int', dest='pid', default=None)
        optparser.add_option('-c', '--crash-file',
            help='Report the crash from given .crash file instead of the pending ones in ' + apport.fileutils.report_dir,
            action='store', type='string', dest='crash_file', default=None, metavar='PATH')

        (self.options, self.args) = optparser.parse_args()

    def format_filesize(self, size):
        '''Format the given integer as humanly readable and i18n'ed file size.'''

        if size < 1048576:
            return locale.format('%.1f KiB', size/1024.)
        if size < 1024 * 1048576:
            return locale.format('%.1f MiB', size / 1048576.)
        return locale.format('%.1f GiB', size / float(1024 * 1048576))

    def get_complete_size(self):
        '''Return the size of the complete report.'''

        try:
            return self.complete_size
        except AttributeError:
            # report wasn't loaded, so count manually
            size = 0
            for k in self.report:
                if self.report[k]:
                    size += len(self.report[k])
            return size

    def get_reduced_size(self):
        '''Return the size of the reduced report.'''

        size = 0
        for k in self.report:
            if k != 'CoreDump':
                if self.report[k]:
                    size += len(self.report[k])

        return size

    def restart(self):
        '''Reopen the crashed application.'''

        assert self.report.has_key('ProcCmdline')

        if os.fork() == 0:
            os.setsid()
            os.execlp('sh', 'sh', '-c', self.report.get('RespawnCommand', self.report['ProcCmdline']))
            sys.exit(1)

<<<<<<< HEAD
    def collect_info(self, symptom_script=None):
        '''Collect missing information about the report from the system and
        display a progress dialog in the meantime.

        In particular, this adds OS, package and gdb information and checks bug
        patterns.

        If a symptom script is given, this will be run first (used by
        run_symptom()).
        '''
        if not self.cur_package and not self.report.has_key('ExecutablePath') \
                and not symptom_script:
=======
    def collect_info(self):
        '''Collect additional information.

        Call all the add_*_info() methods and display a progress dialog during
        this.

        In particular, this adds OS, package and gdb information and checks bug
        patterns.
        '''
        if not self.cur_package and not self.report.has_key('ExecutablePath'):
>>>>>>> 0250d92f
            # this happens if we file a bug without specifying a PID or a
            # package
            self.report.add_os_info()
        else:
            # report might already be pre-processed by apport-retrace
            if self.report['ProblemType'] == 'Crash' and 'Stacktrace' in self.report:
                return

            # since this might take a while, create separate threads and
            # display a progress dialog
            self.ui_start_info_collection_progress()

            hookui = HookUI(self)

            if not self.report.has_key('Stacktrace'):
                icthread = REThread.REThread(target=thread_collect_info,
                    name='thread_collect_info',
                    args=(self.report, self.report_file, self.cur_package,
                        hookui, symptom_script))
                icthread.start()
                while icthread.isAlive():
                    self.ui_pulse_info_collection_progress()
                    try:
                        hookui.process_event()
                    except KeyboardInterrupt:
                        sys.exit(1)

                icthread.join()
                icthread.exc_raise()

            if self.report.has_key('CrashDB'):
                self.crashdb = get_crashdb(None, self.report['CrashDB']) 

            if self.report['ProblemType'] == 'KernelCrash' or self.report['ProblemType'] == 'KernelOops' or self.report.has_key('Package'):
                bpthread = REThread.REThread(target=self.report.search_bug_patterns,
                    args=(self.crashdb.get_bugpattern_baseurl(),))
                bpthread.start()
                while bpthread.isAlive():
                    self.ui_pulse_info_collection_progress()
                    try:
                        bpthread.join(0.1)
                    except KeyboardInterrupt:
                        sys.exit(1)
                bpthread.exc_raise()
                if bpthread.return_value():
                    self.report['BugPatternURL'] = bpthread.return_value()

            self.ui_stop_info_collection_progress()

            # check that we were able to determine package names
            if 'SourcePackage' not in self.report or \
                (not self.report['ProblemType'].startswith('Kernel') and 'Package' not in self.report):
                self.ui_error_message(_('Invalid problem report'),
                    _('Could not determine the package or source package name.'))
                # TODO This is not called consistently, is it really needed?
                self.ui_shutdown()
                sys.exit(1)

    def open_url(self, url):
        '''Open the given URL in a new browser window.

        Display an error dialog if everything fails.
        '''
        (r, w) = os.pipe()
        if os.fork() > 0:
            os.close(w)
            (pid, status) = os.wait()
            if status:
                title = _('Unable to start web browser')
                error = _('Unable to start web browser to open %s.' % url)
                message = os.fdopen(r).readline()
                if message:
                    error += '\n' + message
                self.ui_error_message(title, error)
            try:
                os.close(r)
            except OSError:
                pass
            return

        os.setsid()
        os.close(r)

        # If we are called through sudo, determine the real user id and run the
        # browser with it to get the user's web browser settings.
        try:
            uid = int(os.getenv('SUDO_UID'))
            gid = int(os.getenv('SUDO_GID'))
            sudo_prefix = ['sudo', '-H', '-u', '#'+str(uid)]
        except (TypeError):
            uid = os.getuid()
            gid = None
            sudo_prefix = []

        # figure out appropriate web browser
        try:
            # if ksmserver is running, try kfmclient
            try:
                if os.getenv('DISPLAY') and \
                        subprocess.call(['pgrep', '-x', '-u', str(uid), 'ksmserver'],
                                stdout=subprocess.PIPE, stderr=subprocess.PIPE) == 0:
                    subprocess.call(sudo_prefix + ['kfmclient', 'openURL', url])
                    sys.exit(0)
            except OSError:
                pass

            # if gnome-session is running, try gnome-open; special-case firefox
            # (and more generally, mozilla browsers) and epiphany to open a new window
            # with respectively -new-window and --new-window
            try:
                if os.getenv('DISPLAY') and \
                        subprocess.call(['pgrep', '-x', '-u', str(uid), 'gnome-panel|gconfd-2'],
                                stdout=subprocess.PIPE, stderr=subprocess.PIPE) == 0:
                    gct = subprocess.Popen(sudo_prefix + ['gconftool', '--get',
                        '/desktop/gnome/url-handlers/http/command'],
                        stdout=subprocess.PIPE, stderr=subprocess.PIPE)
                    if gct.returncode == 0:
                        preferred_browser = gct.communicate()[0]
                        browser = re.match('((firefox|seamonkey|flock)[^\s]*)', preferred_browser)
                        if browser:
                            subprocess.call(sudo_prefix + [browser.group(0), '-new-window', url])
                            sys.exit(0)
                        browser = re.match('(epiphany[^\s]*)', preferred_browser)
                        if browser:
                            subprocess.call(sudo_prefix + [browser.group(0), '--new-window', url])
                            sys.exit(0)
                    if subprocess.call(sudo_prefix + ['gnome-open', url]) == 0:
                        sys.exit(0)
            except OSError:
                pass

            # fall back to webbrowser
            if uid and gid:
                os.setgroups([gid])
                os.setgid(gid)
                os.setuid(uid)
                os.unsetenv('SUDO_USER') # to make firefox not croak
                os.environ['HOME'] = pwd.getpwuid(uid).pw_dir

            webbrowser.open(url, new=True, autoraise=True)
            sys.exit(0)

        except Exception, e:
            os.write(w, str(e))
            sys.exit(1)

    def file_report(self):
        '''Upload the current report and guide the user to the reporting web page.'''

        # drop PackageArchitecture if equal to Architecture
        if self.report.get('PackageArchitecture') == self.report.get('Architecture'):
            try:
                del self.report['PackageArchitecture']
            except KeyError:
                pass

        global __upload_progress
        __upload_progress = None

        def progress_callback(sent, total):
            global __upload_progress
            __upload_progress = float(sent)/total

        self.ui_start_upload_progress()
        upthread = REThread.REThread(target=self.crashdb.upload,
            args=(self.report, progress_callback))
        upthread.start()
        while upthread.isAlive():
            self.ui_set_upload_progress(__upload_progress)
            try:
                upthread.join(0.1)
            except KeyboardInterrupt:
                sys.exit(1)
            except NeedsCredentials, e:
                message = _('Please enter your account information for the '
                            '%s bug tracking system')
                data = self.ui_question_userpass(message % e.message)
                if data is not None:
                    user, password = data
                    self.crashdb.set_credentials(user, password)
                    upthread = REThread.REThread(target=self.crashdb.upload,
                                                 args=(self.report,
                                                       progress_callback))
                    upthread.start()
        if upthread.exc_info():
            self.ui_error_message(_('Network problem'),
                '%s:\n\n%s' % (
                    _('Could not upload report data to crash database'),
                    str(upthread.exc_info()[1])
                ))
            return

        ticket = upthread.return_value()
        self.ui_stop_upload_progress()

        url = self.crashdb.get_comment_url(self.report, ticket)
        if url:
            self.open_url(url)

    def load_report(self, path):
        '''Load report from given path and do some consistency checks.

        This might issue an error message and return False if the report cannot
        be processed, otherwise self.report is initialized and True is
        returned.
        '''
        try:
            self.report = apport.Report()
            self.report.load(open(path), binary='compressed')
        except MemoryError:
            self.report = None
            self.ui_error_message(_('Memory exhaustion'),
                _('Your system does not have enough memory to process this crash report.'))
            return False
        except IOError, e:
            self.report = None
            self.ui_error_message(_('Invalid problem report'), e.strerror)
            return False
        except (TypeError, ValueError, zlib.error), e:
            self.report = None
            self.ui_error_message(_('Invalid problem report'),
                '%s\n\n%s' % (
                    _('This problem report is damaged and cannot be processed.'),
                    repr(e)))
            return False

        if self.report.has_key('Package'):
            self.cur_package = self.report['Package'].split()[0]
        else:
            self.cur_package = apport.fileutils.find_file_package(self.report.get('ExecutablePath', ''))

        exe_path = self.report.get('InterpreterPath', self.report.get('ExecutablePath'))
        if not self.cur_package and self.report['ProblemType'] != 'KernelCrash' and self.report['ProblemType'] != 'KernelOops' or (
            exe_path and not os.path.exists(exe_path)):
            msg = _('This problem report does not apply to a packaged program.')
            if self.report.has_key('ExecutablePath'):
                msg = '%s (%s)' % (msg, self.report['ExecutablePath'])
            self.report = None
            self.ui_info_message(_('Invalid problem report'), msg)
            return False

        self.complete_size = os.path.getsize(path)

        return True

    def get_desktop_entry(self):
        '''Return a matching xdg.DesktopEntry for the current report.
        
        Return None if report cannot be associated to a .desktop file.
        '''
        if self.report.has_key('DesktopFile') and os.path.exists(self.report['DesktopFile']):
            desktop_file = self.report['DesktopFile']
        else:
            desktop_file = apport.fileutils.find_package_desktopfile(self.cur_package)
        if desktop_file:
            try:
                import xdg.DesktopEntry
                return xdg.DesktopEntry.DesktopEntry(desktop_file)
            except:
                return None

    def handle_duplicate(self):
        '''Check if current report matches a bug pattern.

        If so, tell the user about it, open the existing bug in a browser, and
        return True.
        '''
        if not self.report.has_key('BugPatternURL'):
            return False

        self.ui_info_message(_('Problem already known'),
            _('This problem was already reported in the bug report displayed \
in the web browser. Please check if you can add any further information that \
might be helpful for the developers.'))

        self.open_url(self.report['BugPatternURL'])
        return True

    #
    # abstract UI methods that must be implemented in derived classes
    #

    def ui_present_crash(self, desktopentry):
        '''Ask what to do with a crash.

        Inform that a crash has happened for self.report and self.cur_package
        and ask about an action.

        If the package can be mapped to a desktop file, an xdg.DesktopEntry is
        passed as an argument; this can be used for enhancing strings, etc.

        Return the action and options as a dictionary:

        - Valid values for the 'action' key: ignore the crash ('cancel'), restart
          the crashed application ('restart'), or report a bug about the crash
          ('report').
        - Valid values for the 'blacklist' key: True or False (True will cause
          the invocation of report.mark_ignore()).
        '''
        raise NotImplementedError, 'this function must be overridden by subclasses'

    def ui_present_package_error(self, desktopentry):
        '''Ask what to do with a package failure.

        Inform that a package installation/upgrade failure has happened for
        self.report and self.cur_package and ask about an action.

        Return the action: ignore ('cancel'), or report a bug about the problem
        ('report').
        '''
        raise NotImplementedError, 'this function must be overridden by subclasses'

    def ui_present_kernel_error(self, desktopentry):
        '''Ask what to do with a kernel error.

        Inform that a kernel crash has happened for self.report and ask about
        an action.

        Return the action: ignore ('cancel'), or report a bug about the problem
        ('report').
        '''
        raise NotImplementedError, 'this function must be overridden by subclasses'

    def ui_present_report_details(self):
        '''Show details of the bug report.
        
        This lets the user choose between sending a complete or reduced report.

        This method can use the get_complete_size() and get_reduced_size()
        methods to determine the respective size of the data to send, and
        format_filesize() to convert it to a humanly readable form.

        Return the action: send full report ('full'), send reduced report
        ('reduced'), or do not send anything ('cancel').
        '''
        raise NotImplementedError, 'this function must be overridden by subclasses'

    def ui_info_message(self, title, text):
        '''Show an information message box with given title and text.'''

        raise NotImplementedError, 'this function must be overridden by subclasses'

    def ui_error_message(self, title, text):
        '''Show an error message box with given title and text.'''

        raise NotImplementedError, 'this function must be overridden by subclasses'

    def ui_start_info_collection_progress(self):
        '''Open a indefinite progress bar for data collection.
        
        This tells the user to wait while debug information is being
        collected.
        '''
        raise NotImplementedError, 'this function must be overridden by subclasses'

    def ui_pulse_info_collection_progress(self):
        '''Advance the data collection progress bar.

        This function is called every 100 ms.
        '''
        raise NotImplementedError, 'this function must be overridden by subclasses'

    def ui_stop_info_collection_progress(self):
        '''Close debug data collection progress window.'''

        raise NotImplementedError, 'this function must be overridden by subclasses'

    def ui_start_upload_progress(self):
        '''Open progress bar for data upload.

        This tells the user to wait while debug information is being uploaded.
        '''
        raise NotImplementedError, 'this function must be overridden by subclasses'

    def ui_set_upload_progress(self, progress):
        '''Update data upload progress bar.

        Set the progress bar in the debug data upload progress window to the
        given ratio (between 0 and 1, or None for indefinite progress).

        This function is called every 100 ms.
        '''
        raise NotImplementedError, 'this function must be overridden by subclasses'

    def ui_stop_upload_progress(self):
        '''Close debug data upload progress window.'''

        raise NotImplementedError, 'this function must be overridden by subclasses'

    def ui_shutdown(self):
        '''Called right before terminating the program.
        
        This can be used for for cleaning up.
        '''
        pass

    #
    # Additional UI dialogs; these are not required by Apport itself, but can
    # be used by interactive package hooks
    #

    def ui_question_yesno(self, text):
        '''Show a yes/no question.

        Return True if the user selected "Yes", False if selected "No" or
        "None" on cancel/dialog closing.
        '''
        raise NotImplementedError, 'this function must be overridden by subclasses'

    def ui_question_choice(self, text, options, multiple):
        '''Show an question with predefined choices.

        options is a list of strings to present. If multiple is True, they
        should be check boxes, if multiple is False they should be radio
        buttons.

        Return list of selected option indexes, or None if the user cancelled.
        If multiple == False, the list will always have one element.
        '''
        raise NotImplementedError, 'this function must be overridden by subclasses'

    def ui_question_file(self, text):
        '''Show a file selector dialog.

        Return path if the user selected a file, or None if cancelled.
        '''
        raise NotImplementedError, 'this function must be overridden by subclasses'

    def ui_question_userpass(self, message):
        '''Request username and password from user.

        message is the text to be presented to the user when requesting for
        username and password information.

        Return a tuple (username, password), or None if cancelled.
        '''
        raise NotImplementedError, 'this function must be overridden by subclasses'

class HookUI:
    '''Interactive functions which can be used in package hooks.

    This provides an interface for package hooks which need to ask interactive
    questions. Directly passing the UserInterface instance to the hooks needs
    to be avoided, since we need to call the UI methods in a different thread,
    and also don't want hooks to be able to poke in the UI.
    '''
    def __init__(self, ui):
        '''Create a HookUI object.

        ui is the UserInterface instance to wrap.
        '''
        self.ui = ui

        # variables for communicating with the UI thread
        self._request_event = threading.Event()
        self._response_event = threading.Event()
        self._request_fn = None
        self._request_args = None
        self._response = None

    #
    # API for hooks
    #

    def information(self, text):
        '''Show an information with OK/Cancel buttons.

        This can be used for asking the user to perform a particular action,
        such as plugging in a device which does not work.
        '''
        return self._trigger_ui_request('ui_info_message', '', text)

    def yesno(self, text):
        '''Show a yes/no question.

        Return True if the user selected "Yes", False if selected "No" or
        "None" on cancel/dialog closing.
        '''
        return self._trigger_ui_request('ui_question_yesno', text)

    def choice(self, text, options, multiple=False):
        '''Show an question with predefined choices.

        options is a list of strings to present. If multiple is True, they
        should be check boxes, if multiple is False they should be radio
        buttons.

        Return list of selected option indexes, or None if the user cancelled.
        If multiple == False, the list will always have one element.
        '''
        return self._trigger_ui_request('ui_question_choice', text, options, multiple)

    def file(self, text):
        '''Show a file selector dialog.

        Return path if the user selected a file, or None if cancelled.
        '''
        return self._trigger_ui_request('ui_question_file', text)

    #
    # internal API for inter-thread communication
    #

    def _trigger_ui_request(self, fn, *args):
        '''Called by HookUi functions in info collection thread.'''

        # only one at a time
        assert not self._request_event.is_set()
        assert not self._response_event.is_set()
        assert self._request_fn == None

        self._response = None
        self._request_fn = fn
        self._request_args = args
        self._request_event.set()
        self._response_event.wait()

        self._request_fn = None
        self._response_event.clear()

        return self._response

    def process_event(self):
        '''Called by GUI thread to check and process hook UI requests.'''

        # sleep for 0.1 seconds to wait for events
        self._request_event.wait(0.1)
        if not self._request_event.is_set():
            return

        assert not self._response_event.is_set()
        self._request_event.clear()
        self._response = getattr(self.ui, self._request_fn)(*self._request_args)
        self._response_event.set()

#
# Test suite
#

if  __name__ == '__main__':
    import unittest, shutil, signal, tempfile
    from cStringIO import StringIO
    import apport.report
    import problem_report

    class _TestSuiteUserInterface(UserInterface):
        '''Concrete UserInterface suitable for automatic testing.'''

        def __init__(self):
            # use our dummy crashdb
            self.crashdb_conf = tempfile.NamedTemporaryFile()
            print >> self.crashdb_conf, '''default = 'testsuite'
databases = {
    'testsuite': { 
        'impl': 'memory',
        'bug_pattern_base': None
    }
}
'''
            self.crashdb_conf.flush()

            os.environ['APPORT_CRASHDB_CONF'] = self.crashdb_conf.name

            UserInterface.__init__(self)

            # state of progress dialogs
            self.ic_progress_active = False
            self.ic_progress_pulses = 0 # count the pulses
            self.upload_progress_active = False
            self.upload_progress_pulses = 0

            # these store the choices the ui_present_* calls do
            self.present_crash_response = None
            self.present_package_error_response = None
            self.present_kernel_error_response = None
            self.present_details_response = None
            self.question_yesno_response = None
            self.question_choice_response = None
            self.question_file_response = None

            self.opened_url = None

            self.clear_msg()

        def clear_msg(self):
            # last message box
            self.msg_title = None
            self.msg_text = None
            self.msg_severity = None # 'warning' or 'error'

        def ui_present_crash(self, desktopentry):
            return self.present_crash_response

        def ui_present_package_error(self):
            return self.present_package_error_response

        def ui_present_kernel_error(self):
            return self.present_kernel_error_response

        def ui_present_report_details(self):
            return self.present_details_response

        def ui_info_message(self, title, text):
            self.msg_title = title
            self.msg_text = text
            self.msg_severity = 'info'

        def ui_error_message(self, title, text):
            self.msg_title = title
            self.msg_text = text
            self.msg_severity = 'error'

        def ui_start_info_collection_progress(self):
            self.ic_progress_pulses = 0
            self.ic_progress_active = True

        def ui_pulse_info_collection_progress(self):
            assert self.ic_progress_active
            self.ic_progress_pulses += 1

        def ui_stop_info_collection_progress(self):
            self.ic_progress_active = False

        def ui_start_upload_progress(self):
            self.upload_progress_pulses = 0
            self.upload_progress_active = True

        def ui_set_upload_progress(self, progress):
            assert self.upload_progress_active
            self.upload_progress_pulses += 1

        def ui_stop_upload_progress(self):
            self.upload_progress_active = False

        def open_url(self, url):
            self.opened_url = url

        def ui_question_yesno(self, text):
            self.msg_text = text
            return self.question_yesno_response

        def ui_question_choice(self, text, options, multiple):
            self.msg_text = text
            return self.question_choice_response

        def ui_question_file(self, text):
            self.msg_text = text
            return self.question_file_response

    class _UserInterfaceTest(unittest.TestCase):
        def setUp(self):
            # we test a few strings, don't get confused by translations
            for v in ['LANG', 'LANGUAGE', 'LC_MESSAGES', 'LC_ALL']:
                try:
                    del os.environ[v]
                except KeyError:
                    pass

            self.orig_report_dir = apport.fileutils.report_dir
            apport.fileutils.report_dir = tempfile.mkdtemp()
            global symptom_script_dir
            self.orig_symptom_script_dir = symptom_script_dir
            symptom_script_dir = tempfile.mkdtemp()
            self.orig_ignore_file = apport.report._ignore_file
            (fd, apport.report._ignore_file) = tempfile.mkstemp()
            os.close(fd)

            # need to do this to not break ui's ctor
            self.orig_argv = sys.argv
            sys.argv = ['ui-test']
            self.ui = _TestSuiteUserInterface()

            # demo report
            self.report = apport.Report()
            self.report['Package'] = 'libfoo1 1-1'
            self.report['SourcePackage'] = 'foo'
            self.report['Foo'] = 'A' * 1000
            self.report['CoreDump'] = 'A' * 100000

            # write demo report into temporary file
            self.report_file = tempfile.NamedTemporaryFile()
            self.update_report_file()

            # set up our local hook directory
            self.hookdir = tempfile.mkdtemp()
            self.orig_hook_dir = apport.report._hook_dir
            apport.report._hook_dir = self.hookdir

        def update_report_file(self):
            self.report_file.seek(0)
            self.report_file.truncate()
            self.report.write(self.report_file)
            self.report_file.flush()

        def tearDown(self):
            sys.argv = self.orig_argv
            shutil.rmtree(apport.fileutils.report_dir)
            apport.fileutils.report_dir = self.orig_report_dir
            self.orig_report_dir = None
            global symptom_script_dir
            shutil.rmtree(symptom_script_dir)
            symptom_script_dir = self.orig_symptom_script_dir
            self.orig_symptom_script_dir = None

            os.unlink(apport.report._ignore_file)
            apport.report._ignore_file = self.orig_ignore_file

            self.ui = None
            self.report_file.close()

            self.assertEqual(subprocess.call(['pidof', '/bin/cat']), 1, 'no stray cats')
            self.assertEqual(subprocess.call(['pidof', '/bin/sleep']), 1, 'no stray sleeps')

            shutil.rmtree(self.hookdir)
            apport.report._hook_dir = self.orig_hook_dir

        def test_format_filesize(self):
            '''format_filesize().'''

            self.assertEqual(self.ui.format_filesize(0), '0.0 KiB')
            self.assertEqual(self.ui.format_filesize(2048), '2.0 KiB')
            self.assertEqual(self.ui.format_filesize(2560), '2.5 KiB')
            self.assertEqual(self.ui.format_filesize(1000000), '976.6 KiB')
            self.assertEqual(self.ui.format_filesize(1048576), '1.0 MiB')
            self.assertEqual(self.ui.format_filesize(2.7*1048576), '2.7 MiB')
            self.assertEqual(self.ui.format_filesize(1024*1048576), '1.0 GiB')
            self.assertEqual(self.ui.format_filesize(2560*1048576), '2.5 GiB')

        def test_get_size_loaded(self):
            '''get_complete_size() and get_reduced_size() for loaded Reports.'''

            self.ui.load_report(self.report_file.name)

            self.assertEqual(self.ui.get_complete_size(),
                os.path.getsize(self.report_file.name))
            rs = self.ui.get_reduced_size()
            self.assert_(rs > 1000)
            self.assert_(rs < 10000)

        def test_get_size_constructed(self):
            '''get_complete_size() and get_reduced_size() for on-the-fly Reports.'''

            self.ui.report = apport.Report('Bug')
            self.ui.report['Hello'] = 'World'

            s = self.ui.get_complete_size()
            self.assert_(s > 5)
            self.assert_(s < 100)

            self.assertEqual(s, self.ui.get_reduced_size())

        def test_load_report(self):
            '''load_report().'''

            # valid report
            self.ui.load_report(self.report_file.name)
            self.assertEqual(self.ui.report, self.report)
            self.assertEqual(self.ui.msg_title, None)

            # report without Package
            del self.report['Package']
            del self.report['SourcePackage']
            self.update_report_file()
            self.ui.load_report(self.report_file.name)

            self.assert_(self.ui.report == None)
            self.assertEqual(self.ui.msg_title, _('Invalid problem report'))
            self.assertEqual(self.ui.msg_severity, 'info')

            self.ui.clear_msg()

            # invalid base64 encoding
            self.report_file.seek(0)
            self.report_file.truncate()
            self.report_file.write('''Type: test
Package: foo 1-1
CoreDump: base64
 bOgUs=
''')
            self.report_file.flush()

            self.ui.load_report(self.report_file.name)
            self.assert_(self.ui.report == None)
            self.assertEqual(self.ui.msg_title, _('Invalid problem report'))
            self.assertEqual(self.ui.msg_severity, 'error')

        def test_restart(self):
            '''restart().'''

            # test with only ProcCmdline
            p = os.path.join(apport.fileutils.report_dir, 'ProcCmdline')
            r = os.path.join(apport.fileutils.report_dir, 'Custom')
            self.report['ProcCmdline'] = 'touch ' + p
            self.update_report_file()
            self.ui.load_report(self.report_file.name)

            self.ui.restart()
            time.sleep(1) # FIXME: race condition
            self.assert_(os.path.exists(p))
            self.assert_(not os.path.exists(r))
            os.unlink(p)

            # test with RespawnCommand
            self.report['RespawnCommand'] = 'touch ' + r
            self.update_report_file()
            self.ui.load_report(self.report_file.name)

            self.ui.restart()
            time.sleep(1) # FIXME: race condition
            self.assert_(not os.path.exists(p))
            self.assert_(os.path.exists(r))
            os.unlink(r)

            # test that invalid command does not make us fall apart
            del self.report['RespawnCommand']
            self.report['ProcCmdline'] = '/nonexisting'
            self.update_report_file()
            self.ui.load_report(self.report_file.name)

        def test_collect_info_distro(self):
            '''collect_info() on report without information (distro bug).'''

            # report without any information (distro bug)
            self.ui.report = apport.Report()
            self.ui.collect_info()
            self.assert_(set(['Date', 'Uname', 'DistroRelease', 'ProblemType']).issubset(
                set(self.ui.report.keys())))
            self.assertEqual(self.ui.ic_progress_pulses, 0,
                'no progress dialog for distro bug info collection')

        def test_collect_info_exepath(self):
            '''collect_info() on report with only ExecutablePath.'''

            # report with only package information
            self.report = apport.Report()
            self.report['ExecutablePath'] = '/bin/bash'
            self.update_report_file()
            self.ui.load_report(self.report_file.name)
            # add some tuple values, for robustness testing (might be added by
            # apport hooks)
            self.ui.report['Fstab'] = ('/etc/fstab', True)
            self.ui.report['CompressedValue'] = problem_report.CompressedValue('Test')
            self.ui.collect_info()
            self.assert_(set(['SourcePackage', 'Package', 'ProblemType',
                'Uname', 'Dependencies', 'DistroRelease', 'Date',
                'ExecutablePath']).issubset(set(self.ui.report.keys())))
            self.assert_(self.ui.ic_progress_pulses > 0,
                'progress dialog for package bug info collection')
            self.assertEqual(self.ui.ic_progress_active, False,
                'progress dialog for package bug info collection finished')

        def test_collect_info_package(self):
            '''collect_info() on report with a package.'''

            # report with only package information
            self.ui.report = apport.Report()
            self.ui.cur_package = 'bash'
            self.ui.collect_info()
            self.assert_(set(['SourcePackage', 'Package', 'ProblemType',
                'Uname', 'Dependencies', 'DistroRelease',
                'Date']).issubset(set(self.ui.report.keys())))
            self.assert_(self.ui.ic_progress_pulses > 0,
                'progress dialog for package bug info collection')
            self.assertEqual(self.ui.ic_progress_active, False,
                'progress dialog for package bug info collection finished')

        def test_handle_duplicate(self):
            '''handle_duplicate().'''

            self.ui.load_report(self.report_file.name)
            self.assertEqual(self.ui.handle_duplicate(), False)
            self.assertEqual(self.ui.msg_title, None)
            self.assertEqual(self.ui.opened_url, None)

            demo_url = 'http://example.com/1'
            self.report['BugPatternURL'] = demo_url
            self.update_report_file()
            self.ui.load_report(self.report_file.name)
            self.assertEqual(self.ui.handle_duplicate(), True)
            self.assertEqual(self.ui.msg_severity, 'info')
            self.assertEqual(self.ui.opened_url, demo_url)

        def test_run_nopending(self):
            '''running the frontend without any pending reports.'''

            sys.argv = []
            self.ui = _TestSuiteUserInterface()
            self.assertEqual(self.ui.run_argv(), False)

        def test_run_report_bug_noargs(self):
            '''run_report_bug() without specifying arguments.'''

            sys.argv = ['ui-test', '-f']
            self.ui = _TestSuiteUserInterface()
            self.assertEqual(self.ui.run_argv(), False)
            self.assertEqual(self.ui.msg_severity, 'error')

        def test_run_report_bug_package(self):
            '''run_report_bug() for a package.'''

            sys.argv = ['ui-test', '-f', '-p', 'bash']
            self.ui = _TestSuiteUserInterface()
            self.assertEqual(self.ui.run_argv(), True)

            self.assertEqual(self.ui.msg_severity, None)
            self.assertEqual(self.ui.msg_title, None)
            self.assertEqual(self.ui.opened_url, 'http://bash.bugs.example.com/%i' % self.ui.crashdb.latest_id())

            self.assert_(self.ui.ic_progress_pulses > 0)
            self.assertEqual(self.ui.report['SourcePackage'], 'bash')
            self.assert_('Dependencies' in self.ui.report.keys())
            self.assert_('ProcEnviron' in self.ui.report.keys())
            self.assertEqual(self.ui.report['ProblemType'], 'Bug')

            # should not crash on nonexisting package
            sys.argv = ['ui-test', '-f', '-p', 'nonexisting_gibberish']
            self.ui = _TestSuiteUserInterface()
            self.ui.run_argv()

            self.assertEqual(self.ui.msg_severity, 'error')

        def test_run_report_bug_pid(self):
            '''run_report_bug() for a pid.'''

            # fork a test process
            pid = os.fork()
            if pid == 0:
                os.execv('/bin/sleep', ['sleep', '10000'])
                assert False, 'Could not execute /bin/sleep'

            time.sleep(0.5)

            try:
                # report a bug on cat process
                sys.argv = ['ui-test', '-f', '-P', str(pid)]
                self.ui = _TestSuiteUserInterface()
                self.assertEqual(self.ui.run_argv(), True)
            finally:
                # kill test process
                os.kill(pid, signal.SIGKILL)
                os.waitpid(pid, 0)

            self.assert_('SourcePackage' in self.ui.report.keys())
            self.assert_('Dependencies' in self.ui.report.keys())
            self.assert_('ProcMaps' in self.ui.report.keys())
            self.assertEqual(self.ui.report['ExecutablePath'], '/bin/sleep')
            self.failIf(self.ui.report.has_key('ProcCmdline')) # privacy!
            self.assert_('ProcEnviron' in self.ui.report.keys())
            self.assertEqual(self.ui.report['ProblemType'], 'Bug')

            self.assertEqual(self.ui.msg_severity, None)
            self.assertEqual(self.ui.msg_title, None)
            self.assertEqual(self.ui.opened_url, 'http://coreutils.bugs.example.com/%i' % self.ui.crashdb.latest_id())
            self.assert_(self.ui.ic_progress_pulses > 0)

        def test_run_report_bug_wrong_pid(self):
            '''run_report_bug() for a nonexisting pid.'''

            # search an unused pid
            pid = 1
            while True:
                pid += 1
                try:
                    os.kill(pid, 0)
                except OSError, e:
                    if e.errno == errno.ESRCH:
                        break

            # silently ignore missing PID; this happens when the user closes
            # the application prematurely
            sys.argv = ['ui-test', '-f', '-P', str(pid)]
            self.ui = _TestSuiteUserInterface()
            self.ui.run_argv()

        def test_run_report_bug_noperm_pid(self):
            '''run_report_bug() for a pid which runs as a different user.'''

            assert os.getuid() > 0, 'this test must not be run as root'

            sys.argv = ['ui-test', '-f', '-P', '1']
            self.ui = _TestSuiteUserInterface()
            self.ui.run_argv()

            self.assertEqual(self.ui.msg_severity, 'error')

        def test_run_report_bug_unpackaged_pid(self):
            '''run_report_bug() for a pid of an unpackaged program.'''

            # create unpackaged test program
            (fd, exename) = tempfile.mkstemp()
            os.write(fd, open('/bin/cat').read())
            os.close(fd)
            os.chmod(exename, 0755)

            # unpackaged test process
            pid = os.fork()
            if pid == 0:
                os.execv(exename, [exename])

            try:
                sys.argv = ['ui-test', '-f', '-P', str(pid)]
                self.ui = _TestSuiteUserInterface()
                self.assertRaises(SystemExit, self.ui.run_argv)
            finally:
                os.kill(pid, signal.SIGKILL)
                os.wait()
                os.unlink(exename)

            self.assertEqual(self.ui.msg_severity, 'error')

        def _gen_test_crash(self):
            '''Generate a Report with real crash data.'''

            # create a test executable
            test_executable = '/bin/cat'
            assert os.access(test_executable, os.X_OK), test_executable + ' is not executable'
            pid = os.fork()
            if pid == 0:
                os.setsid()
                os.execv(test_executable, [test_executable])
                assert False, 'Could not execute ' + test_executable

            try:
                # generate a core dump
                time.sleep(0.5)
                coredump = os.path.join(apport.fileutils.report_dir, 'core')
                assert subprocess.call(['gdb', '--batch', '--ex', 'generate-core-file '
                    + coredump, test_executable, str(pid)], stdout=subprocess.PIPE,
                    stderr=subprocess.PIPE) == 0

                # generate crash report
                r = apport.Report()
                r['ExecutablePath'] = test_executable
                r['CoreDump'] = (coredump,)
                r['Signal'] = '11'
                r.add_proc_info(pid)
                r.add_user_info()
            finally:
                # kill test executable
                os.kill(pid, signal.SIGKILL)
                os.waitpid(pid, 0)

            return r

        def test_run_crash(self):
            '''run_crash().'''

            r = self._gen_test_crash()

            # write crash report
            report_file = os.path.join(apport.fileutils.report_dir, 'test.crash')

            # cancel crash notification dialog
            r.write(open(report_file, 'w'))
            self.ui = _TestSuiteUserInterface()
            self.ui.present_crash_response = {'action': 'cancel', 'blacklist': False }
            self.ui.run_crash(report_file)
            self.assertEqual(self.ui.msg_severity, None)
            self.assertEqual(self.ui.msg_title, None)
            self.assertEqual(self.ui.opened_url, None)
            self.assertEqual(self.ui.ic_progress_pulses, 0)

            # report in crash notification dialog, cancel details report
            r.write(open(report_file, 'w'))
            self.ui = _TestSuiteUserInterface()
            self.ui.present_crash_response = {'action': 'report', 'blacklist': False }
            self.ui.present_details_response = 'cancel'
            self.ui.run_crash(report_file)
            self.assertEqual(self.ui.msg_severity, None, 'has %s message: %s: %s' % (
                self.ui.msg_severity, str(self.ui.msg_title), str(self.ui.msg_text)))
            self.assertEqual(self.ui.msg_title, None)
            self.assertEqual(self.ui.opened_url, None)
            self.assertNotEqual(self.ui.ic_progress_pulses, 0)

            # report in crash notification dialog, send full report
            r.write(open(report_file, 'w'))
            self.ui = _TestSuiteUserInterface()
            self.ui.present_crash_response = {'action': 'report', 'blacklist': False }
            self.ui.present_details_response = 'full'
            self.ui.run_crash(report_file)
            self.assertEqual(self.ui.msg_severity, None)
            self.assertEqual(self.ui.msg_title, None)
            self.assertEqual(self.ui.opened_url, 'http://coreutils.bugs.example.com/%i' % self.ui.crashdb.latest_id())
            self.assertNotEqual(self.ui.ic_progress_pulses, 0)

            self.assert_('SourcePackage' in self.ui.report.keys())
            self.assert_('Dependencies' in self.ui.report.keys())
            self.assert_('Stacktrace' in self.ui.report.keys())
            self.assert_('ProcEnviron' in self.ui.report.keys())
            self.assertEqual(self.ui.report['ProblemType'], 'Crash')
            self.assert_(len(self.ui.report['CoreDump']) > 10000)
            self.assert_(self.ui.report['Title'].startswith('cat crashed with SIGSEGV'))

            # report in crash notification dialog, send reduced report
            r.write(open(report_file, 'w'))
            self.ui = _TestSuiteUserInterface()
            self.ui.present_crash_response = {'action': 'report', 'blacklist': False }
            self.ui.present_details_response = 'reduced'
            self.ui.run_crash(report_file)
            self.assertEqual(self.ui.msg_severity, None)
            self.assertEqual(self.ui.msg_title, None)
            self.assertEqual(self.ui.opened_url, 'http://coreutils.bugs.example.com/%i' % self.ui.crashdb.latest_id())
            self.assertNotEqual(self.ui.ic_progress_pulses, 0)

            self.assert_('SourcePackage' in self.ui.report.keys())
            self.assert_('Dependencies' in self.ui.report.keys())
            self.assert_('Stacktrace' in self.ui.report.keys())
            self.assertEqual(self.ui.report['ProblemType'], 'Crash')
            self.assert_(not self.ui.report.has_key('CoreDump'))

            # so far we did not blacklist, verify that
            self.assert_(not self.ui.report.check_ignored())

            # cancel crash notification dialog and blacklist
            r.write(open(report_file, 'w'))
            self.ui = _TestSuiteUserInterface()
            self.ui.present_crash_response = {'action': 'cancel', 'blacklist': True }
            self.ui.run_crash(report_file)
            self.assertEqual(self.ui.msg_severity, None)
            self.assertEqual(self.ui.msg_title, None)
            self.assertEqual(self.ui.opened_url, None)
            self.assertEqual(self.ui.ic_progress_pulses, 0)

            self.assert_(self.ui.report.check_ignored())

        def test_run_crash_argv_file(self):
            '''run_crash() through a file specified on the command line.'''

            self.report['Package'] = 'bash'
            self.report['UnreportableReason'] = 'It stinks.'
            self.update_report_file()

            sys.argv = ['ui-test', '-c', self.report_file.name]
            self.ui = _TestSuiteUserInterface()
            self.assertEqual(self.ui.run_argv(), True)

            self.assert_('It stinks.' in self.ui.msg_text, '%s: %s' %
                (self.ui.msg_title, self.ui.msg_text))
            self.assertEqual(self.ui.msg_severity, 'info')

            # should not die with an exception on an invalid name
            sys.argv = ['ui-test', '-c', '/nonexisting.crash' ]
            self.ui = _TestSuiteUserInterface()
            self.assertEqual(self.ui.run_argv(), True)
            self.assertEqual(self.ui.msg_severity, 'error')

        def test_run_crash_unreportable(self):
            '''run_crash() on a crash with the UnreportableReason
            field.'''

            self.report['UnreportableReason'] = 'It stinks.'
            self.report['ExecutablePath'] = '/bin/bash'
            self.report['Package'] = 'bash 1'
            self.update_report_file()
            self.ui.present_crash_response = {'action': 'report', 'blacklist': False }
            self.ui.present_details_response = 'full'

            self.ui.run_crash(self.report_file.name)

            self.assert_('It stinks.' in self.ui.msg_text, '%s: %s' %
                (self.ui.msg_title, self.ui.msg_text))
            self.assertEqual(self.ui.msg_severity, 'info')

        def test_run_crash_ignore(self):
            '''run_crash() on a crash with the Ignore field.'''

            self.report['Ignore'] = 'True'
            self.report['ExecutablePath'] = '/bin/bash'
            self.report['Package'] = 'bash 1'
            self.update_report_file()

            self.ui.run_crash(self.report_file.name)
            self.assertEqual(self.ui.msg_severity, None)

        def test_run_crash_nocore(self):
            '''run_crash() for a crash dump without CoreDump.'''

            # create a test executable
            test_executable = '/bin/cat'
            assert os.access(test_executable, os.X_OK), test_executable + ' is not executable'
            pid = os.fork()
            if pid == 0:
                os.setsid()
                os.execv(test_executable, [test_executable])
                assert False, 'Could not execute ' + test_executable

            try:
                time.sleep(0.5)
                # generate crash report
                r = apport.Report()
                r['ExecutablePath'] = test_executable
                r['Signal'] = '42'
                r.add_proc_info(pid)
                r.add_user_info()
            finally:
                # kill test executable
                os.kill(pid, signal.SIGKILL)
                os.waitpid(pid, 0)

            # write crash report
            report_file = os.path.join(apport.fileutils.report_dir, 'test.crash')
            r.write(open(report_file, 'w'))

            # run
            self.ui = _TestSuiteUserInterface()
            self.ui.run_crash(report_file)
            self.assertEqual(self.ui.msg_severity, 'error')
            self.assert_('memory' in self.ui.msg_text, '%s: %s' %
                (self.ui.msg_title, self.ui.msg_text))

        def test_run_crash_preretraced(self):
            '''run_crash() pre-retraced reports.
            
            This happens with crashes which are pre-processed by
            apport-retrace.'''

            r = self._gen_test_crash()

            #  effect of apport-retrace -c
            r.add_gdb_info()
            del r['CoreDump']

            # write crash report
            report_file = os.path.join(apport.fileutils.report_dir, 'test.crash')

            # report in crash notification dialog, cancel details report
            r.write(open(report_file, 'w'))
            self.ui = _TestSuiteUserInterface()
            self.ui.present_crash_response = {'action': 'report', 'blacklist': False }
            self.ui.present_details_response = 'cancel'
            self.ui.run_crash(report_file)
            self.assertEqual(self.ui.msg_severity, None, 'has %s message: %s: %s' % (
                self.ui.msg_severity, str(self.ui.msg_title), str(self.ui.msg_text)))
            self.assertEqual(self.ui.msg_title, None)
            self.assertEqual(self.ui.opened_url, None)
            self.assertEqual(self.ui.ic_progress_pulses, 0)
           
        def test_run_crash_errors(self):
            '''run_crash() on various error conditions.'''

            # crash report with invalid Package name
            r = apport.Report()
            r['ExecutablePath'] = '/bin/bash'
            r['Package'] = 'foobarbaz'
            r['SourcePackage'] = 'foobarbaz'
            report_file = os.path.join(apport.fileutils.report_dir, 'test.crash')
            r.write(open(report_file, 'w'))

            self.ui.run_crash(report_file)

            self.assertEqual(self.ui.msg_title, _('Invalid problem report'))
            self.assertEqual(self.ui.msg_severity, 'error')

        def test_run_crash_uninstalled(self):
            '''run_crash() on reports with subsequently uninstalled packages'''

            # program got uninstalled between crash and report
            r = self._gen_test_crash()
            r['ExecutablePath'] = '/bin/nonexisting'
            r['Package'] = 'bash'
            report_file = os.path.join(apport.fileutils.report_dir, 'test.crash')
            r.write(open(report_file, 'w'))

            self.ui.present_crash_response = {'action': 'report', 'blacklist': False }
            self.ui.run_crash(report_file)

            self.assertEqual(self.ui.msg_title, _('Invalid problem report'))
            self.assertEqual(self.ui.msg_severity, 'info')

            # interpreted program got uninstalled between crash and report
            r = apport.Report()
            r['ExecutablePath'] = '/bin/nonexisting'
            r['InterpreterPath'] = '/usr/bin/python'
            r['Traceback'] = 'ZeroDivisionError: integer division or modulo by zero'

            self.ui.run_crash(report_file)

            self.assertEqual(self.ui.msg_title, _('Invalid problem report'))
            self.assertEqual(self.ui.msg_severity, 'info')

            # interpreter got uninstalled between crash and report
            r = apport.Report()
            r['ExecutablePath'] = '/bin/sh'
            r['InterpreterPath'] = '/usr/bin/nonexisting'
            r['Traceback'] = 'ZeroDivisionError: integer division or modulo by zero'

            self.ui.run_crash(report_file)

            self.assertEqual(self.ui.msg_title, _('Invalid problem report'))
            self.assertEqual(self.ui.msg_severity, 'info')

        def test_run_crash_package(self):
            '''run_crash() for a package error.'''

            # generate crash report
            r = apport.Report('Package')
            r['Package'] = 'bash'
            r['SourcePackage'] = 'bash'
            r['ErrorMessage'] = 'It broke'
            r['VarLogPackagerlog'] = 'foo\nbar'
            r.add_os_info()

            # write crash report
            report_file = os.path.join(apport.fileutils.report_dir, 'test.crash')

            # cancel crash notification dialog
            r.write(open(report_file, 'w'))
            self.ui = _TestSuiteUserInterface()
            self.ui.present_package_error_response = 'cancel'
            self.ui.run_crash(report_file)
            self.assertEqual(self.ui.msg_severity, None)
            self.assertEqual(self.ui.msg_title, None)
            self.assertEqual(self.ui.opened_url, None)
            self.assertEqual(self.ui.ic_progress_pulses, 0)

            # report in crash notification dialog, send report
            r.write(open(report_file, 'w'))
            self.ui = _TestSuiteUserInterface()
            self.ui.present_package_error_response = 'report'
            self.ui.run_crash(report_file)
            self.assertEqual(self.ui.msg_severity, None)
            self.assertEqual(self.ui.msg_title, None)
            self.assertEqual(self.ui.opened_url, 'http://bash.bugs.example.com/%i' % self.ui.crashdb.latest_id())

            self.assert_('SourcePackage' in self.ui.report.keys())
            self.assert_('Package' in self.ui.report.keys())
            self.assertEqual(self.ui.report['ProblemType'], 'Package')

            # verify that additional information has been collected
            self.assert_('Architecture' in self.ui.report.keys())
            self.assert_('DistroRelease' in self.ui.report.keys())
            self.assert_('Uname' in self.ui.report.keys())

        def test_run_crash_kernel(self):
            '''run_crash() for a kernel error.'''

            # set up hook
            f = open(os.path.join(self.hookdir, 'source_linux.py'), 'w')
            f.write('''def add_info(report, ui): 
    report['KernelDebug'] = 'LotsMoreInfo'
''')
            f.close()

            # generate crash report
            r = apport.Report('KernelCrash')
            r['Package'] = apport.packaging.get_kernel_package()
            r['SourcePackage'] = 'linux'

            # write crash report
            report_file = os.path.join(apport.fileutils.report_dir, 'test.crash')

            # cancel crash notification dialog
            r.write(open(report_file, 'w'))
            self.ui = _TestSuiteUserInterface()
            self.ui.present_kernel_error_response = 'cancel'
            self.ui.run_crash(report_file)
            self.assertEqual(self.ui.msg_severity, None, 'error: %s - %s' %
                (self.ui.msg_title, self.ui.msg_text))
            self.assertEqual(self.ui.msg_title, None)
            self.assertEqual(self.ui.opened_url, None)
            self.assertEqual(self.ui.ic_progress_pulses, 0)

            # report in crash notification dialog, send report
            r.write(open(report_file, 'w'))
            self.ui = _TestSuiteUserInterface()
            self.ui.present_kernel_error_response = 'report'
            self.ui.present_details_response = 'full'
            self.ui.run_crash(report_file)
            self.assertEqual(self.ui.msg_severity, None, str(self.ui.msg_title) + 
                ' ' + str(self.ui.msg_text))
            self.assertEqual(self.ui.msg_title, None)
            self.assertEqual(self.ui.opened_url, 'http://linux.bugs.example.com/%i' % self.ui.crashdb.latest_id())

            self.assert_('SourcePackage' in self.ui.report.keys())
            # did we run the hooks properly?
            self.assert_('KernelDebug' in self.ui.report.keys())
            self.assertEqual(self.ui.report['ProblemType'], 'KernelCrash')

        def test_run_crash_anonymity(self):
            '''run_crash() anonymization.'''

            r = self._gen_test_crash()
            report_file = os.path.join(apport.fileutils.report_dir, 'test.crash')
            r.write(open(report_file, 'w'))
            self.ui = _TestSuiteUserInterface()
            self.ui.present_crash_response = {'action': 'report', 'blacklist': False }
            self.ui.present_details_response = 'cancel'
            self.ui.run_crash(report_file)

            self.failIf('ProcCwd' in self.ui.report)

            dump = StringIO()
            self.ui.report.write(dump)

            p = pwd.getpwuid(os.getuid())
            bad_strings = [os.uname()[1], p[0], p[4], p[5], os.getcwd()]

            for s in bad_strings:
                self.failIf(s in dump.getvalue(), 'dump contains sensitive string: %s' % s)

        def _run_hook(self, code):
            f = open(os.path.join(self.hookdir, 'coreutils.py'), 'w')
            f.write('def add_info(report, ui):\n%s\n' % 
                    '\n'.join(['    ' + l for l in code.splitlines()]))
            f.close()
            self.ui.options.package = 'coreutils'
            self.ui.run_report_bug()

        def test_interactive_hooks_information(self):
            '''interactive hooks: HookUI.information()'''

            self._run_hook('''report['begin'] = '1'
ui.information('InfoText')
report['end'] = '1'
''')
            self.assertEqual(self.ui.report['begin'], '1')
            self.assertEqual(self.ui.report['end'], '1')
            self.assertEqual(self.ui.msg_text, 'InfoText')

        def test_interactive_hooks_yesno(self):
            '''interactive hooks: HookUI.yesno()'''

            self.ui.question_yesno_response = True
            self._run_hook('''report['begin'] = '1'
report['answer'] = str(ui.yesno('YesNo?'))
report['end'] = '1'
''')
            self.assertEqual(self.ui.report['begin'], '1')
            self.assertEqual(self.ui.report['end'], '1')
            self.assertEqual(self.ui.msg_text, 'YesNo?')
            self.assertEqual(self.ui.report['answer'], 'True')

            self.ui.question_yesno_response = False
            self.ui.run_report_bug()
            self.assertEqual(self.ui.report['answer'], 'False')
            self.assertEqual(self.ui.report['end'], '1')

            self.ui.question_yesno_response = None
            self.ui.run_report_bug()
            self.assertEqual(self.ui.report['answer'], 'None')
            self.assertEqual(self.ui.report['end'], '1')

        def test_interactive_hooks_file(self):
            '''interactive hooks: HookUI.file()'''

            self.ui.question_file_response = '/etc/fstab'
            self._run_hook('''report['begin'] = '1'
report['answer'] = str(ui.file('YourFile?'))
report['end'] = '1'
''')
            self.assertEqual(self.ui.report['begin'], '1')
            self.assertEqual(self.ui.report['end'], '1')
            self.assertEqual(self.ui.msg_text, 'YourFile?')
            self.assertEqual(self.ui.report['answer'], '/etc/fstab')

            self.ui.question_file_response = None
            self.ui.run_report_bug()
            self.assertEqual(self.ui.report['answer'], 'None')
            self.assertEqual(self.ui.report['end'], '1')

        def test_interactive_hooks_choices(self):
            '''interactive hooks: HookUI.choice()'''

            self.ui.question_choice_response = [1]
            self._run_hook('''report['begin'] = '1'
report['answer'] = str(ui.choice('YourChoice?', ['foo', 'bar']))
report['end'] = '1'
''')
            self.assertEqual(self.ui.report['begin'], '1')
            self.assertEqual(self.ui.report['end'], '1')
            self.assertEqual(self.ui.msg_text, 'YourChoice?')
            self.assertEqual(self.ui.report['answer'], '[1]')

            self.ui.question_choice_response = None
            self.ui.run_report_bug()
            self.assertEqual(self.ui.report['answer'], 'None')
            self.assertEqual(self.ui.report['end'], '1')

        def test_interactive_hooks_cancel(self):
            '''interactive hooks: user cancels'''

            self.assertRaises(SystemExit, self._run_hook, 
                '''report['begin'] = '1'
raise StopIteration
report['end'] = '1'
''')

        def test_run_symptom(self):
            '''run_symptom()'''

            # unknown symptom
            sys.argv = ['ui-test', '-s', 'foobar' ]
            self.ui = _TestSuiteUserInterface()
            self.assertEqual(self.ui.run_argv(), True)
            self.assert_('foobar" is not known' in self.ui.msg_text)
            self.assertEqual(self.ui.msg_severity, 'error')

            # does not determine package
            f = open(os.path.join(symptom_script_dir, 'nopkg.py'), 'w')
            print >> f, 'def run(report, ui):\n    pass'
            f.close()
            orig_stderr = sys.stderr
            sys.argv = ['ui-test', '-s', 'nopkg' ]
            self.ui = _TestSuiteUserInterface()
            sys.stderr = StringIO()
            self.assertRaises(SystemExit, self.ui.run_argv)
            err = sys.stderr.getvalue()
            sys.stderr = orig_stderr
            self.assert_('did not determine the affected package' in err)

            # does not define run()
            f = open(os.path.join(symptom_script_dir, 'norun.py'), 'w')
            print >> f, 'def something(x, y):\n    return 1'
            f.close()
            sys.argv = ['ui-test', '-s', 'norun' ]
            self.ui = _TestSuiteUserInterface()
            sys.stderr = StringIO()
            self.assertRaises(SystemExit, self.ui.run_argv)
            err = sys.stderr.getvalue()
            sys.stderr = orig_stderr
            self.assert_('norun.py crashed:' in err)

            # crashing script
            f = open(os.path.join(symptom_script_dir, 'crash.py'), 'w')
            print >> f, 'def run(report, ui):\n    return 1/0'
            f.close()
            sys.argv = ['ui-test', '-s', 'crash' ]
            self.ui = _TestSuiteUserInterface()
            sys.stderr = StringIO()
            self.assertRaises(SystemExit, self.ui.run_argv)
            err = sys.stderr.getvalue()
            sys.stderr = orig_stderr
            self.assert_('crash.py crashed:' in err)
            self.assert_('ZeroDivisionError:' in err)

            # working noninteractive script
            f = open(os.path.join(symptom_script_dir, 'itching.py'), 'w')
            print >> f, 'def run(report, ui):\n  report["itch"] = "scratch"\n  return "bash"'
            f.close()
            sys.argv = ['ui-test', '-s', 'itching' ]
            self.ui = _TestSuiteUserInterface()
            self.assertEqual(self.ui.run_argv(), True)
            self.assertEqual(self.ui.msg_text, None)
            self.assertEqual(self.ui.msg_severity, None)

            self.assertEqual(self.ui.report['itch'], 'scratch')
            self.assert_('DistroRelease' in self.ui.report)
            self.assertEqual(self.ui.report['SourcePackage'], 'bash')
            self.assert_(self.ui.report['Package'].startswith('bash '))
            self.assertEqual(self.ui.report['ProblemType'], 'Bug')

            # working interactive script
            f = open(os.path.join(symptom_script_dir, 'itching.py'), 'w')
            print >> f, '''def run(report, ui):
    report['itch'] = 'slap'
    report['q'] = str(ui.yesno('do you?'))
    return 'bash'
'''
            f.close()
            sys.argv = ['ui-test', '-s', 'itching' ]
            self.ui = _TestSuiteUserInterface()
            self.ui.question_yesno_response = True
            self.assertEqual(self.ui.run_argv(), True)
            self.assertEqual(self.ui.msg_text, 'do you?')

            self.assertEqual(self.ui.report['itch'], 'slap')
            self.assert_('DistroRelease' in self.ui.report)
            self.assertEqual(self.ui.report['SourcePackage'], 'bash')
            self.assert_(self.ui.report['Package'].startswith('bash '))
            self.assertEqual(self.ui.report['ProblemType'], 'Bug')
            self.assertEqual(self.ui.report['q'], 'True')

    unittest.main()<|MERGE_RESOLUTION|>--- conflicted
+++ resolved
@@ -466,10 +466,11 @@
             os.execlp('sh', 'sh', '-c', self.report.get('RespawnCommand', self.report['ProcCmdline']))
             sys.exit(1)
 
-<<<<<<< HEAD
     def collect_info(self, symptom_script=None):
-        '''Collect missing information about the report from the system and
-        display a progress dialog in the meantime.
+        '''Collect additional information.
+
+        Call all the add_*_info() methods and display a progress dialog during
+        this.
 
         In particular, this adds OS, package and gdb information and checks bug
         patterns.
@@ -479,18 +480,6 @@
         '''
         if not self.cur_package and not self.report.has_key('ExecutablePath') \
                 and not symptom_script:
-=======
-    def collect_info(self):
-        '''Collect additional information.
-
-        Call all the add_*_info() methods and display a progress dialog during
-        this.
-
-        In particular, this adds OS, package and gdb information and checks bug
-        patterns.
-        '''
-        if not self.cur_package and not self.report.has_key('ExecutablePath'):
->>>>>>> 0250d92f
             # this happens if we file a bug without specifying a PID or a
             # package
             self.report.add_os_info()
