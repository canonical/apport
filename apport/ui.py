--- conflicted
+++ resolved
@@ -716,13 +716,9 @@
         optparser.add_option('-p', '--package',
                              help=_('Specify package name in --file-bug mode. This is optional if a --pid is specified. (Implied if package name is given as only argument.)'))
         optparser.add_option('-P', '--pid', type='int',
-<<<<<<< HEAD
-            help=_('Specify a running program in --file-bug mode. If this is specified, the bug report will contain more information.  (Implied if pid is given as only argument.)'))
+                             help=_('Specify a running program in --file-bug mode. If this is specified, the bug report will contain more information.  (Implied if pid is given as only argument.)'))
         optparser.add_option('--hanging', action='store_true', default=False,
-            help=_('The provided pid is a hanging application.'))
-=======
-                             help=_('Specify a running program in --file-bug mode. If this is specified, the bug report will contain more information.  (Implied if pid is given as only argument.)'))
->>>>>>> fb16e54b
+                             help=_('The provided pid is a hanging application.'))
         optparser.add_option('-c', '--crash-file', metavar='PATH',
                              help=_('Report the crash from given .apport or .crash file instead of the pending ones in %s. (Implied if file is given as only argument.)') % apport.fileutils.report_dir)
         optparser.add_option('--save', metavar='PATH',
