--- conflicted
+++ resolved
@@ -87,25 +87,14 @@
     # check package origin; we do that after adding hooks, so that hooks have
     # the chance to set a third-party CrashDB.
     try:
-<<<<<<< HEAD
-        if ('Package' not in report or \
-              not apport.packaging.is_distro_package(report['Package'].split()[0])) \
-              and 'CrashDB' not in report \
-              and 'APPORT_DISABLE_DISTRO_CHECK' not in os.environ:
-            #TRANS: %s is the name of the operating system
-            report['UnreportableReason'] = _('This is not a genuine %s package') % \
-                report['DistroRelease'].split()[0]
-=======
-        if 'CrashDB' not in report:
+        if 'CrashDB' not in report and 'APPORT_DISABLE_DISTRO_CHECK' not in os.environ:
             if 'Package' not in report:
-                report['UnreportableReason'] = _('This package does not seem to be installed correctly') % \
-                    report['DistroRelease'].split()[0]
+                report['UnreportableReason'] = _('This package does not seem to be installed correctly')
             elif not apport.packaging.is_distro_package(report['Package'].split()[0]):
                 #TRANS: %s is the name of the operating system
-                report['UnreportableReason'] = _('This package does not come from %s \
-official repositories. Please remove any PPA and try again.') % \
+                report['UnreportableReason'] = _('This is not an official %s \
+package. Please remove any third party package and try again.') % \
                     report['DistroRelease'].split()[0]
->>>>>>> 4ee78778
     except ValueError:
         # this happens if we are collecting information on an uninstalled
         # package
