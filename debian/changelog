apport (0.83) UNRELEASED; urgency=low

  * apport/crashdb.py: Separate abstract from implemented functions.
<<<<<<< HEAD
  * apport/crashdb.py: Add method interfaces for crash duplicate detection.

 -- Martin Pitt <martin.pitt@ubuntu.com>  Fri, 08 Jun 2007 13:22:57 +0200
=======
  * apport/crashdb.py, apport/packaging.py, apport/ui.py: Use
    NotImplementedError instead of Exception in the abstract methods.

 -- Martin Pitt <martin.pitt@ubuntu.com>  Fri, 08 Jun 2007 13:28:40 +0200
>>>>>>> 03b929aa

apport (0.82) gutsy; urgency=low

  * Add bin/ubuntu-fat-chroot: Script to install a set of commonly needed
    packages into a minimal Ubuntu chroot (as created by apport-chroot). This
    requires some hacking of postinst and /usr/sbin/ files in between the
    installation stages and thus deserves a script on its own.
  * apport/packaging.py:
    - Add "uninstalled" option to get_file_package(). If set to True, this
      will do an expensive search of files/packages which are not installed.
    - Add interface "set_mirror(URL)" for functions which need to retrieve
      packages and data from distribution mirrors.
  * backends/packaging-apt-dpkg.py: Implement "uninstalled" option and
    "set_mirror(URL)", add test cases.
  * bin/apport-retrace: Use "uninstalled" option now to install packages and
    corresponding -dbgsyms for uninstalled files mentioned in ProcMaps
    (Point 1 of apport-better-retracing spec). Bump python-apport dependency.
  * apport/packaging.py: Add interface get_available_version(package).
  * backends/packaging-apt-dpkg.py: Implement get_available_version(), add
    shallow test case.
  * apport/report.py: Add function obsolete_packages() to return packages in
    Package: and Depends: which are not up to date. Add test cases.
  * apport/ui.py, thread_collect_info(): For crashes, call obsolete_packages()
    and set UnreportableReason: if there are any (Point 2 of
    apport-better-retracing spec).
  * apport/ui.py, thread_collect_info(): call standard_title() and add it to
    the report as 'Title' field. This is useful if reporters modify the
    default title (per request of Brian Murray, thanks). Add test case.
  * apport/ui.py: Fix declaration of the test suite's
    ui_set_upload_progress(). Funny that this has never been triggered before.
  * apport/report.py, add_gdb_info(): Split out StacktraceTop generation into
    separate funtion _gen_stacktrace_top(), so that we can test it separately.
  * apport/report.py, _gen_stacktrace_top(): Step back from the crashed
    program's own signal handlers, since those are generally not useful for
    the purposes of StacktraceTop and only impede duplicate matching
    (Point 4 of apport-better-retracing spec). Add various test cases.
  * apport/report.py: Add method crash_signature() to calculate an unique
    identifier of a signal or Python crash, to be used for duplicate
    detection. Add various test cases.
  * apport/packaging.py: Add interface get_source_tree() to fetch and unpack a
    source package to a given directory, optionally specifying a particular
    version.
  * backends/packaging-apt-dpkg.py: Implement get_source_tree(). This has a
    rather crude 'call apt-get source and guess about directories'
    implementation until python-apt learns about doing this directly and more
    elegantly (see LP #118788).
  * bin/apport-retrace: Add gen_source_stacktrace() and a few helper functions
    to construct a field 'StacktraceSource' with the source code around the
    affected lines in the stack trace (as available). (Point 5 of
    apport-better-retracing spec).
  * apport/crashdb_impl/launchpad.py, update(): Attach StacktraceSource to the
    bug if it exists.
  * apport/crashdb_impl/launchpad.py: Check PackageArchitecture for 'all', to
    not set a retracer tag 'need-all-retrace'.
  * test-apport: Clarify assertion failure message when an unexpected core
    dump is present.
  * apport/report.py, get_module_license(): Do not iterate over Popen.stdout,
    use communicate() instead. The latter is already fixed to not trip over
    SIGINTR. (LP: #118965)

 -- Martin Pitt <martin.pitt@ubuntu.com>  Fri, 08 Jun 2007 07:47:04 +0200

apport (0.81) gutsy; urgency=low

  * apport/report.py: Remove '[apport]' default bug title prefix. (LP: #94819)
  * apport/crashdb_impl/launchpad.py: Tag new bugs with
    'apport-<problemtype>'. This replaces the former '[apport]' prefixing.
  * debian/local/setup-apport-retracer: Specify a path in '.' command and
    use sh again. Yay for me needing three attempts before actually RTFMing
    how '.' works (which is really nasty and strange IMHO).
  * bin/apport-chroot: Fix symlinks before repackaging the chroot tarball in
    'install' and 'installdeb' modes.
  * debian/local/setup-apport-retracer: Install python-libxml2 and python-apt.
  * bin/launchpad-crash-digger: Supply --auth instead of the deprecated
    --cookie to apport-chroot.
  * bin/apport-chroot: Fix identifier name in command_retrace().
  * debian/local/setup-apport-retracer: Set APPORT_CRASHDB_CONF to the local
    crashdb.conf.
  * bin/apport-chroot: Unset APPORT_CRASHDB_CONF for login and retrace.
  * bin/launchpad-crash-digger: Check the release of a bug and whether we have
    a chroot for it before untagging it. This avoids loosing tags for bugs we
    do not yet have a working retracer chroot for.
  * bin/apport-retrace: Do not abort with an exception if package installation
    fails. Give a proper error message instead and point to -u. (LP: #115681)
  * apport/crashdb_impl/launchpad.py, update(): Create a temporary directory
    and use proper file names for the new attachments. With TemporaryFile(),
    attachment file names ended up as '<fdopen>'. (LP: #115347)
  * apport/report.py, add_os_info(): Add field 'NonfreeKernelModules' which
    lists loaded kernel modules which do not have a FOSS license. This is
    particularly helpful for quickly checking for restricted graphics drivers.
    (LP: #103239)
  * apport_python_hook.py: Move the apport.* imports into the try: block and
    move the likely_packaged() test to the top, to avoid importing
    apport.report and creating a Report object for non-packaged scripts. This
    makes the entire code more efficient and robust against errors in the
    apport modules. (LP: #109955)
  * apport/report.py, add_gdb_info(): Intercept OSError from gdb invocation
    (which might be segfaulting itself) and just do not put any gdb output
    into the report. The automatic retracers can try their luck again.
    (LP: #112501)
  * bin/apport-retrace: Fix handling of packages which are still known to
    /var/lib/dpkg/status, but do not have an apt record any more; treat them
    like virtual packages and just issue a warning instead of falling over.
    (LP: #107474)
  * Add doc/data-format.tex: Documentation of the structure, encoding, and
    standard keys of the Apport report file format. [apport-for-upstreams
    blueprint]
  * Add doc/Makefile: Build and clean rules for generating data-format.pdf.
  * debian/rules, setup.py: Call doc/Makefile and install the PDF
    documentation. Add texlive-latex-recommended build dependency for that.

 -- Martin Pitt <martin.pitt@ubuntu.com>  Thu, 24 May 2007 19:39:12 +0200

apport (0.80) gutsy; urgency=low

  Collect all Launchpad specific bits in a separate class and provide an
  abstract base class. This will greatly help for getting upstream acceptance
  and the possibility of automatically forwarding crashes upstream
  (apport-for-upstreams specification):

  * Add apport/crashdb.py: Abstract crash database interface. This also offers
    a factory function get_crashdb() which reads a configuration file to find
    the default crash database to be used.
  * Add ./crashdb.conf: Crash database configuration file, for Ubuntu on
    Launchpad. Modify setup.py and debian/python-apport.install to ship it in
    python-apport.
  * Add apport/crashdb_impl/memory.py: Simple in-memory implementation of
    crash database interface for testing.
  * Add apport/crashdb_impl/launchpad.py: Launchpad implementation of crash
    database interface.
  * apport/ui.py: Drop LP specific bits and move towards new CrashDatabase
    interface.
  * apport/ui.py, test suite: Do not overwrite file_report() any more, but
    use the memory CrashDatabase. This will test the actual file_report()
    implementation and allows the test suite to check the precise value of
    opened URLs.
  * apport/{report,ui}.py: Move UserInterface.create_crash_bug_title() and its
    test cases to Report.standard_title(). It is much more appropriate there
    and can be used in the retracer as well.
  * bin/apport-retrace: Drop LP specific bits and move to CrashDatabase
    interface. Remove the --remove-tag option, we really should not have it
    here; remove it from man/apport-retrace.1 as well.
  * bin/apport-chroot: Drop --remove-tag option here, too.
  * bin/apport-chroot: Drop LP specific bits and move to CrashDatabase
    interface.
  * bin/launchpad-crash-digger: Remove retracing tag directly instead of
    passing --remove-tag to apport-chroot. This is a much cleaner design and
    avoids infinitely looping on some weirdly failing retraces.
  * debian/control: Bump some python-apport dependencies for the API changes.

  Some debranding:

  * setup.py: Use apport wiki home page for 'url'.
  * Remove 'X-Ubuntu-Gettext-Domain' from *.desktop.in, since langpack.mk will
    add it automatically now.
  * *.desktop.in: Remove 'in Ubuntu' from comment.
  * cli/apport-cli, qt4/apport-qt: Generalize window titles.

  Other fixes:
  * po/de.po: Update.
  * debian/local/setup-apport-retracer: Revert back 'source' to '.' and use
    bash instead of sh. POSIX sh does not seem to have a 'source' command.

 -- Martin Pitt <martin.pitt@ubuntu.com>  Mon, 21 May 2007 19:25:31 +0200

apport (0.79) gutsy; urgency=low

  * debian/local/setup-apport-retracer: Fix '.' bashism, replace it with
    'source'.
  * problem_report.py, write_mime(): Drop preamble argument, replace it with
    an extra_headers dictionary. This is much easier to evaluate on clients.
  * apport/ui.py: Convert to new write_mime() interface from above. This
    finally automatically tags bugs with need-$ARCH-retrace. Bump
    p-problem-report dependency of python-apport for this.
  * apport/report.py: Change example URLs in the testsuite from launchpad to
    an artificial ones to avoid the impression that it is LP specific.
  * backends/packaging-apt-dpkg.py: Formally make this a subclass of
    apport.packaging.PackageInfo.
  * debian/control: Use code.lp.net instead of bazaar.lp.net VCS URL.
  * bin/kernel_hook: Fix/improve the collected information:
    - Read /proc/modules instead of lsmod.
    - Fix lspci argument: -n instead of -m.
    - Add /proc/cmdline.
  * debian/rules: Use langpack.mk for updating the .desktop files.
  * Add po/Makevars to specify the domain, to make intltool figure out the
    gettext domain automatically.
  * bin/kernel_hook, ./test-hooks: Do not rely on /proc/version_signature any
    more, it's gone in the gutsy kernel.

 -- Martin Pitt <martin.pitt@ubuntu.com>  Mon, 21 May 2007 15:55:10 +0200

apport (0.78) gutsy; urgency=low

  * apport/packaging.py, backends/packaging-dpkg.py: Add new interface
    is_distro_package(package) which verifies the origin of a given package.
    Move the dodgy hack from apport/ui.py to the backend, where it belongs to.
    Also add a test case.
  * debian/control: Add python-apt dependency to python-apport.
  * debian/control: Remove debianutils dependency, it's essential.
  * Drop backends/packaging-dpkg.py. It had some hackish usage of python-apt
    anyway, since some things just cannot be figured out with dpkg alone.
    Since we have to give up on that idea, implement a new clean packaging
    backend 'packaging-apt-dpkg.py' which now uses python-apt and dpkg in a
    clean way.
  * apport/report.py, add_gdb_info(): Fix crash when Stacktrace could not be
    created. (LP: #107853)
  * ./test-apport: Check that crashes create a core dump (with proper ulimits)
    when an unseen crash report exists already. This reproduces LP #105976.
  * bin/apport: Create core dump file if aborting because an unseen crash
    report already exists. (LP: #105976)
  * apport/ui.py: Add a comment for translators. (LP: #104703)
  * apport/ui.py, load_report(): Also catch zlib.error on invalid reports.
    (LP: #103547)
  * apport/report.py: Add method has_useful_stacktrace() to determine whether
    the stack trace can be considered useful. The current heuristic is to
    consider it useless if it either is shorter than three lines and has any
    unknown function, or for longer traces, a minority of known functions. Add
    test cases.
  * gtk/apport-gtk, qt4/apport-qt, cli/apport-cli: Do not offer 'reduced
    report' option if the stack trace is useless. (LP: #87430) Bump the
    python-apport dependencies of the frontend packages to ensure that we have
    has_useful_stacktrace().

 -- Martin Pitt <martin.pitt@ubuntu.com>  Sat,  5 May 2007 17:53:42 +0200

apport (0.77) gutsy; urgency=low

  * apport/report.py: Replace any() call with a list comprehension to work
    with Python < 2.5. (LP: #104864)
  * apport/report.py: Move the ctypes import to the one place where we
    actually need it, and do not entirely fail if they do not exist (such as
    in Python 2.4). It is only required for non-default Feisty kernels anyway.
    (LP: #107662)
  * apport/chroot.py: Fix test suite to work with Python 2.4's tarfile module
    output format.
  * debian/local/setup-apport-retracer: Generalized some feisty specific
    bits, set default release to gutsy.

 -- Martin Pitt <martin.pitt@ubuntu.com>  Mon, 23 Apr 2007 12:22:17 +0200

apport (0.76) feisty; urgency=low

  * Move python_hook.py out of the apport module to apport_python_hook.py, so
    that it does not inflict the expensive import of all apport related
    modules to every python program. Adapt module prefixes accordingly.
    (LP: #105764)
  * setup.py, debian/python-apport.install: Install apport_python_hook.py into
    the python-apport binary package.
  * apport/ui.py test suite: Unset locale related environment variables so
    that the tests which check strings are not invalidated by translations.

 -- Martin Pitt <martin.pitt@ubuntu.com>  Thu, 12 Apr 2007 11:47:50 +0200

apport (0.75) feisty; urgency=low

  * apport/report.py, add_proc_info(): Chop off /rofs/ prefix from
    ExecutablePath, so that crashes work on the live system, too. Arguably a
    kernel bug, but probably too hard to fix at this time. (LP: #102909)
  * backends/packaging-dpkg.py, get_modified_files(): Ignore empty lines in
    broken .md5sums file rather than crashing on them. (LP: #102906)

 -- Martin Pitt <martin.pitt@ubuntu.com>  Wed,  4 Apr 2007 21:51:28 +0200

apport (0.74) feisty; urgency=low

  * debian/apport-{gtk,qt}.install: Do not install .desktop files for now,
    until we get a proper guided bug reporting.
  * problem_report.py, write_mime(): Do not re-compress keys which already end
    in .gz. Add test cases.
  * test-hooks: Add a (dodgy) test case for calling package_hook on an
    uninstalled package. After all, this is very likely to happen for
    installation errors. This reproduces #97636.
  * backends/packaging-dpkg.py, get_source(): Add a similarly dodgy fallback
    to apt if the queried package is not installed. This needs to be
    generalized and cleaned up later, but now is the time for unintrusive
    small patches. (LP: #97636)
  * test-apport: Do not fail on non-empty gdb stderr if it only consists of a
    single warning (as happens on powerpc).
  * apport/report.py, test_check_interpreted(): Run gedit test on an actually
    existing file, reproducing the interpreter confusion reported in #102056.
  * apport/report.py, _check_interpreted(): Add a whitelist of common
    interpreters and check ExecutablePath against it. (LP: #102056)
  * apport/ui.py: Ignore SystemError exceptions from apt, which happen on
    badly formatted source.list entries. (LP: #98901)
  * apport/ui.py: Fix crash on None candiateOrigin from the apt cache object.
    (LP: #98961)
  * gtk/apport-gtk.glade: Add window titles to progress and details dialogs.
    (LP: #97640)

 -- Martin Pitt <martin.pitt@ubuntu.com>  Wed,  4 Apr 2007 14:44:08 +0200

apport (0.73) feisty; urgency=low

  * problem_report.py, write(): Allow a third optional argument in tuple
    values, which specify a maximum file size. Above it, the entire key gets
    removed. Add testsuite checks for all boundary cases.
  * bin/apport: Limit core dump size to 75% of usable RAM
    (MemFree+Cached-Writeback). This should avoid trashing people's boxes hard
    on huge core dumps. Bump dependencies on python-problem-report. Create an
    expensive, but realistic check for this in test-apport.
    (LP: #71560)
  * apport/ui.py, run_crash(): If a signal crash report does not have a core
    dump, explain that the computer has too little memory for an automatic
    analysis/report of the crash. Add test suite check.

 -- Martin Pitt <martin.pitt@ubuntu.com>  Thu, 29 Mar 2007 23:38:23 +0200

apport (0.72) feisty; urgency=low

  [ Martin Pitt ]
  * bin/apport-chroot, command_create(): Install gpgv.
  * bin/apport-retrace: Fix error handling in fetch_unpack().
  * Move apport-retrace.1 manpage from package apport to apport-retrace. Bump
    Conflicts/Replaces accordingly.
  * bin/launchpad-crash-digger, apport/ui.py: Remove the special case
    'powerpc'->'ppc' and use need-powerpc-retrace uniformly.
  * debian/control: Add XS-Vcs-Bzr: header.
  * apport/ui.py: Fix wrong parameter name in help message.
  * Another grammar fix, thanks to Brian Murray!

  [ Michael Hofmann ]
  * debian/local/ubuntu-bug: Try to use apport-cli, if we do not have a
    $DISPLAY, or neither Gnome nor KDE are running.
  * debian/control: Recommend elinks, since it is the only text browser so far
    that works with Launchpad (see #59510)
  * Add debian/apport-cli.README.Debian: Describe how to integrate
    apport-checkreports and apport-cli into .bashrc for crash notification on
    servers.
  * qt4/apport-qt: Fix undefined symbol in ui_present_package_error(). 
    (LP: #97282)

 -- Martin Pitt <martin.pitt@ubuntu.com>  Thu, 29 Mar 2007 11:41:39 +0200

apport (0.71) feisty; urgency=low

  * cli/apport-cli, qt4/apport-qt: Fix bad grammar 'some minutes'.
    (LP: #95296)
  * problem_report.py, write_mime(): Add optional 'preamble' parameter. Add
    test case.
  * apport/ui.py, upload_launchpad_blob(): Set need-$ARCH-retrace tag in MIME
    preamble. Bump p-problem-report dependency. (LP: #94790)
  * bin/apport-retrace: In verbose mode, display the path of currently
    extracting deb.
  * bin/apport-retrace: Do not fall over errors of dpkg -x (which happens e.
    g. on udev, where it cannot unpack /dev, since this is a symlink to the
    real /dev). Merely print out a warning about it.
  * apport/ui.py, run_report_bug(): Ignore ENOENT from add_proc_info(). This
    happens if the user closes the application prematurely, so that /proc/pid
    does not exist any more. Add test case. (LP: #95954)
  * backends/packaging-dpkg.py, get_modified_files(): Ignore lines in .md5sums
    files which contain a NUL byte. This Should Not Happen™, but nevertheless
    did. (LP: #96050)
  * apport/ui.py, doc/package-hooks.txt: Check for a field
    "UnreportableReason: <text>" and display an information box that the
    current crash cannot be reported because of <text>. Add test case.
    Document the new field.
  * apport/ui.py: Check package origin, compare it to DistroRelease:, and
    report crash as unreportable if they do not match. This particularly saves
    the user from uploading large reports for e. g. opera crashes, and avoids
    filing Ubuntu bugs from Debian installations. (LP: #75513)

 -- Martin Pitt <martin.pitt@ubuntu.com>  Mon, 26 Mar 2007 18:01:24 +0200

apport (0.70) feisty; urgency=low

  [ Martin Pitt ]
  * bin/apport-retrace: Add option --remove-tag to remove a Launchpad bug
    tag. This is intended for an automatic Malone crash retracing system.
  * debian/control: Bump python-launchpad-bugs dependency to ensure that we
    have Bug.[gs]et_metadata().
  * man/apport-retrace.1: Add documentation for --confirm and --remove-tag.
  * bin/apport-chroot: Add option --remove-tag and pass it to apport-retrace.
  * apport/chroot.py, fix_symlinks(): Convert chroot path prefixed absolute
    symlinks to relative symlinks to avoid fakechroot's weird handling of
    absolute symlinks.
  * Add bin/launchpad-crash-digger: Daemon for watching out for
    need-$ARCH-retrace tagged Ubuntu bugs in Launchpad and calling
    apport-retrace on them.
  * bin/apport-retrace: Mangle bug comment with StacktraceTop to not contain
    invalid UTF-8, to avoid getting Internal Server Errors from LP.
  * debian/local/setup-apport-retracer: Install libc6-i686{,-dbgsym} into an
    x86 chroot, to get sane x86 backtraces for crashes in libc.
  * debian/local/setup-apport-retracer:
    - Unpack and install python-launchpad-bugs locally if the package is not
      installed.
    - Link launchpad-crash-digger into the retracer's bin/ dir.
  * run-tests: Run tests with python's -tt flag to catch whitespace errors.
  * Replace tabs with spaces in all Python files. (LP: #93561)
  * Remove trailing white space in all Python files.
  * apport/report.py, add_proc_info(): Do not regard symlinks to executables
    as interpreted scripts any more (such as Debian alternatives). Add test
    case. (LP: #94732)
  * problem_report.py: Add new method get_new() which returns a set of all
    keys which have been added since load() or construction. Add test cases.
  * problem_report.py: Add optional parameter only_new to write(), which
    writes only the get_new() keys. Add test case.
  * apport/ui.py: Remember currently processed report file and update it with
    the added information, so that it becomes useful for local evaluation,
    too. Bump python-problem-report dependency to ensure write()'s only_new
    availability. (LP: #94678)
  * apport-chroot: Add forgotten sys.exit(1) after printing the error message
    about an invalid chroot specification.
  * apport/ui.py, run_crash(): Check for a field "UnsupportableReason: <text>"
    and display an information box that the current configuration cannot be
    supported because of <text>, instead of processing and reporting the
    crash. Add test case for this workflow. With special regards to our
    Firefox crash triagers who want to get rid of the hundreds of
    flash-related crashes. :)
  * apport/report.py, add_hooks_info(): Use execfile() instead of
    __import__(), since package names might conflict with module names already
    imported into apport's namespace. Also search for hook named after the
    source package name (prefixed with 'source_'). Add test cases.
  * bin/apport-chroot: When specifying --save for login, only save the tarball
    if the exit status is 0.
  * bin/apport-chroot, create: Install /usr/sbin/policy-rc.d to disable init
    scripts.
  * bin/apport-chroot: Fixed command function selection to not abort with
    'unknown command' if the DistroRelease: was unknown.
  * bin/apport-retrace: Replace --no-purge with --no-dpkg. With this option,
    do not call dpkg --unpack any more, but dpkg -x, to avoid any fchmod() and
    other calls which cause problems in fakechroots.
  * bin/apport-retrace: Fix ordering of version numbers in warning message.
  * doc/package-hooks.txt: Add some examples, document source package hook.

  [ Kees Cook ]
  * apport/report.py, add_proc_info(): If reading /proc/pid/maps fails,
    ptrace() the target process to make it readable (proposed security
    improvement in future kernels).
  * bin/apport-retrace: Fix crash for packages unknown to the apt cache.
  * apport/report.py, add_gdb_info(): Limit maximum backtrace depth to 2000 to
    avoid infinitely looped stacks and gdb crashes. (LP: #94455)
    This also caps the maximum size of information that we add to reports.
    (LP: #92653)
  * bin/apport-retrace: Add option -R/--rebuild-package-info, so that
    apport-retrace works on unprocessed crash dumps in /var/crash.
  * Some grammar corrections.
  * Add package-hooks/source_apport.py: Package hook for apport itself.
    Include /var/log/apport.log and the status of files in /var/crash.

  [ Michael Hofmann ]
  * Add cli/apport-cli, setup.py, debian/apport-cli.install, debian/control:
    Add command line user interface.
  * apport/ui.py, format_filesize(): Use MiB and GiB instead of MB and GB;
    these are the official units. Adapt test cases.
  * apport/ui.py, collect_info()/file_report(): Do not raise an exception on
    KeyboardInterrupt in the subthreads.
  * apport/ui.py, open_url(): Do not use gtk.MessageDialog(), but
    ui_error_message(), and fix error passing so that the message is
    displayed in the parent thread.
  * apport/ui.py, open_url(): Check that $DISPLAY is set before considering
    the KDE/Gnome web browsers.

 -- Martin Pitt <martin.pitt@ubuntu.com>  Mon, 26 Mar 2007 09:41:03 +0200

apport (0.69) feisty; urgency=low

  * apport-chroot: Add command 'installdeb' to conveniently install a bunch of
    .debs into a chroot.
  * apport-chroot: Fix 'login' and 'upgrade' commands to not require
    specifying a chroot map when giving a chroot tarball path as argument.
  * test-apport: Check that core dumps are written for packaged programs as
    well, if ulimits want them. (Test for #92029)
  * bin/apport: Call write_user_coredump() for packaged program crashes and
    SIGABRT as well. (LP: #92029)

 -- Martin Pitt <martin.pitt@ubuntu.com>  Mon, 19 Mar 2007 17:37:23 +0100

apport (0.68) feisty; urgency=low

  [ Michael Hofmann ]
  * qt4/apport-qt: Fix taskbar entry, remove an unused method.
  * qt4/error.ui: Fix icon spacing.

  [ Martin Pitt ]
  * apport-retrace: Add option --confirm to display the retraced stack traces
    and ask for confirmation before uploading them as LP bug attachments.
    (LP: #91878)
  * apport-chroot: Add option --confirm-attach; if given, call apport-retrace
    with --confirm.

 -- Martin Pitt <martin.pitt@ubuntu.com>  Thu, 15 Mar 2007 00:05:18 +0100

apport (0.67) feisty; urgency=low

  * debian/local/setup-apport-retracer: Add apt sources for restricted,
    universe, and multiverse, too.
  * po/de.po: Update from Rosetta.
  * apport/report.py: Remove undefined call to error_log() in
    _command_output(), replace it with raising proper exceptions.
  * bin/apport-retrace: Fix 'numer' typo. (LP: #91680)
  * test-apport: Check that non-packaged executables generate a core dump on
    SIGABRT, too (test case for bug #92029).
  * bin/apport: Move check for ignoring SIGABRT below the core dump file
    writing for non-packaged binaries. (LP: #92029)
  * gtk/apport-gtk.glade:
    - Remove titles from the progress windows to comply with Gnome HIG and not
      repeat the text content.
    - Improve wording a bit.
    - LP: #92114
  * gtk/apport-gtk{,.glade}: Fix signal handler name of the Cancel button in
    the upload progress dialog, so that it actually works. (LP: #92115)

 -- Martin Pitt <martin.pitt@ubuntu.com>  Wed, 14 Mar 2007 17:34:57 +0100

apport (0.66) feisty; urgency=low

  * Remove apport/MultipartPostHandler.py, this functionality moved to
    python-launchpad-bugs now. Add a dependency to that package.
  * apport/ui.py, upload_launchpad_blob(): Use the shiny new
    launchpadBugs.storeblob.upload().
  * bin/apport-retrace: Attach retraced stack traces back to the Launchpad bug
    report if no other output option is given (This corresponds to the
    in-place editing when a report file is specified). Add option --cookie to
    specify a Mozilla-style cookie file for the necessary Launchpad
    authentication.
  * man/apport-retrace.1: Document above apport-retrace changes.
  * bin/apport-chroot: Add --cookie option: temporarily symlink cookie into
    the chroot and pass it to apport-retrace in retrace mode.

 -- Martin Pitt <martin.pitt@ubuntu.com>  Sat, 10 Mar 2007 15:01:57 +0100

apport (0.65) feisty; urgency=low

  * debian/local/setup-apport-retracer:
    - Replace grep-dctrl with grep call, since grep-dctrl is not installed in
      all the DC chroots.
    - Do not download apport source from archive.u.c., instead require that
      this script lives in the unpacked apport source tree.
  * bin/apport-chroot: Use apt-get options -y and --allow-unauthenticated when
    installing additional packages.
  * bin/apport-chroot: Handle --extra-package for 'upgrade', too, to provide a
    simple way of adding a package to an existing chroot tarball.
  * debian/local/setup-apport-retracer: Create tarball chroots by default.
    It only imposes a negligible overhead, and sharing unpacked directories
    with multiple people is just too brittle.
  * bin/apport-retrace: Add option --no-purge to not purge unpacked packages
    after retracing. This is (only) useful with temporarily unpacked chroots,
    since it's only a waste of time there.
  * bin/apport-chroot: Call apport-retrace with --no-purge when retracing in a
    chroot tarball.
  * apport/chroot.py: Add fix_symlinks() method to remove the chroot root
    directory prefix from symbolic links; they prevent function of tarball
    chroots and moving around directory chroots. Add test case.
  * bin/apport: Fix symlinks after creating and upgrading a chroot.
  * bin/apport-chroot: Add option --save to update a tarball after logging
    in to it.

 -- Martin Pitt <martin.pitt@ubuntu.com>  Sat, 10 Mar 2007 21:21:25 +0100

apport (0.64) feisty; urgency=low

  * bin/apport-chroot: Add 'login' command.
  * bin/apport-chroot: Install apport-retrace into a newly created chroot.
  * Add debian/local/setup-apport-retracer: Script to install local versions
    of apport, debootstrap, fake{,ch}root libraries, and a feisty apport
    fakechroot. This works OOTB on ronne's amd64 and i386 feisty chroots. The
    script is not shipped in any package yet, but it's convenient to ship it
    in revision control and in the source.
  * apport/report.py, _check_interpreted(): When calling an interpreter with a
    script name as argument, set ExecutablePath to the script instead of the
    interpreter. Add test case. (LP: #88794)
  * apport/report.py, search_bug_patterns(): Catch all exceptions from
    urlopen(), not just IOError. Sometimes this fails with funnier errors.
    (LP: #89589)
  * bin/apport-retrace: Give some additional explanation when installing
    packages fails. (LP: #89916)
  * apport/fileutils.py, get_all_{system_,}reports(): Fix file access race
    condition. (LP: #89977)
  * bin/apport-retrace: Add option -p/--extra-package to install an additional
    package for retracing. May be specified multiple times. Document new
    option in man/apport-retrace.1. (LP: #90077)
  * bin/apport-chroot: Add a similar option -p/--extra-package and install
    those in the 'create' command and simply pass it to apport-retrace in the
    'retrace' command. (LP: #90077)
  * bin/apport-chroot: Add a -v/--verbose option.
  * bin/apport-retrace: Do not complain about missing ddebs for Arch: all
    packages.

 -- Martin Pitt <martin.pitt@ubuntu.com>  Tue,  6 Mar 2007 16:20:41 +0100

apport (0.63) feisty; urgency=low

  New feature: fakechroot support for apport-retrace

  * bin/apport-retrace:
    - Simplify program design and throw away the complicated debug symbol
      sandbox generation, along with the -d and -C options.  Instead, directly
      install the missing packages and ddebs with apt. This makes the tool more
      suitable for running in chroots and has often been requested anyway.
    - Add option -u/--unpack-only which causes additionally installed packages
      to be unpacked without being configured and purged again after
      retracing. This allows apport-retrace to work under fakechroot and has
      the nice side effect of speeding up package installation (we do not care
      about configuration for retracing anyway).
  * man/apport-retrace.1: Update description for the new behaviour, drop
    documentation of the -d and -C options, and add documentation of -u.
  * Add apport/chroot.py: Class for representing and working with chroots;
    this uses the fakeroot and fakechroot libraries when being called as
    non-root.
  * Add bin/apport-chroot: CLI frontend for doing various things with
    chroots (including fakeroot/fakechroot support from the Chroot class). For
    now, this implements:
    - create a chroot (tarball or directory)
    - dist-upgrade a particular or all chroots
    - apport-retrace a bug or Apport report file
  * setup.py: Ship apport-chroot in scripts directory.
  * Add a new package apport-retrace which ships apport-retrace and
    apport-chroot and carries all the heavier dependencies (binutils,
    python-launchpad-bugs, python-apt, etc.). Drop the latter two dependencies
    from the apport package. This allows us to install the apport-retrace
    package in fakechroots (not possible with apport itself) and avoid
    unnecessary dependencies on normal desktop installations.

 -- Martin Pitt <martin.pitt@ubuntu.com>  Mon,  5 Mar 2007 11:20:36 +0100

apport (0.62) feisty; urgency=low

  * apport/ui.py, collect_info(): Use REThread instead of Thread and raise
    exceptions from it, so that errors during info collection actually become
    visible.
  * apport/report.py, add_proc_info(): Check that ExecutablePath actually
    exists, so that invalid values from transient error conditions are ignored
    (such as '/usr/bin/gnome-panel\x00\x00\x8b (deleted)').
  * apport/packaging.py: Add interface get_system_architecture() to return the
    system architecture in the distro specific notation. This can differ from
    get_architecture(package) on multiarch platforms such as amd64.
  * backends/packaging-dpkg.py: Implement get_system_architecture() to return
    dpkg --print-architecture, add a shallow test case.
  * apport/report.py, add_package_info(): Rename key 'Architecture:' to
    'PackageArchitecture:' for clarity.
  * apport/report.py, add_os_info(): Add system architecture as
    'Architecture:' field.
  * apport/ui.py, create_crash_bug_title(): Append warning about non-native
    package if package architecture does not match the system's one.
  * All test suites: Remove redundant word 'behaviour' from test descriptions.
  * test-hooks: Run tests on installed hooks in /usr/share/apport by default
    and add a '--local' switch to test the hooks in the source tree instead.
    Use this option in run-tests.
  * apport/report.py, test_add_proc_info(): Change the python script test
    so that it does not depend on being run in the source tree.
  * run-tests: Add a 'local' command line option which runs tests on the files
    and modules in the build tree. Run tests on system files/modules by
    default.
  * setup.py, debian/apport.install: Ship test-hooks, test-apport, and
    run-tests in /usr/share/apport/testsuite/, so that the full test suite can
    be run in the installed system.
  * gtk/apport-gtk.desktop.in: Only show in Gnome and Xfce.
  * qt4/apport-qt.desktop.in: Only show in KDE.

 -- Martin Pitt <martin.pitt@ubuntu.com>  Thu,  1 Mar 2007 10:43:29 +0100

apport (0.61) feisty; urgency=low

  * bin/apport:
    - Kernel 2.6.20-9 now sets CORE_REAL_RLIM to -1 instead of not setting it;
      handle this case correctly. (LP: #87065)
    - Add forgotten multiplication of CORE_REAL_RLIM with 1024, since ulimit
      sets kB, not bytes.

 -- Martin Pitt <martin.pitt@ubuntu.com>  Tue, 27 Feb 2007 16:06:11 +0100

apport (0.60) feisty; urgency=low

  * gtk/apport-gtk.glade: Reintroduce window titles. Since the crash
    notifications are like alerts, title have been removed recently to comply
    with Gnome HIG standards, but then the user will get 'nameless window'
    buttons in the task bar. Let's have the smaller evil then. (LP: #87164)
  * apport/packaging.py: Add get_architecture() interface for determining the
    architecture of a particular package (which might not match the overall
    system architecture on multiarch-capable systems, e. g. an i386 Firefox
    package installed on amd64).
  * backends/packaging-dpkg.py: Implement get_architecture() and add test
    case.
  * apport/report.py, add_package_info(): Add Architecture: field.
    (LP: #87424)
  * apport/ui.py: Already mark report as seen when we load it, not just in the
    information collection thread. That way, reports will only be shown once
    on systems which have /var/crash mounted noatime, too. (LP: #85809)
  * apport/fileutils.py, mark_report_seen(): If os.utime() fails, and opening
    the report file for reading does not change the atime (happens with
    noatime mount option), don't throw an exception, just delete the report.
    (other aspect of LP: #85809)
  * qt4/apport-qt: Wrap gettext() into an unicode(str, 'UTF-8') call,
    otherwise all non-ASCII unicode strings are broken. (LP: #87757)

 -- Martin Pitt <martin.pitt@ubuntu.com>  Mon, 26 Feb 2007 20:55:40 +0100

apport (0.59) feisty; urgency=low

  * apport/report.py: Check that interpreter options are discarded in
    test_check_interpreted_script(). This replicates bug #87005.
  * apport/report.py, _check_interpreted_script(): Filter out interpreter
    command line options. This should make the detection of interpreted
    scripts more robust. (LP: #87005)
  * test-apport, check_crash(): Differ between expecting the program dumping
    core and finding a core dump on disk, because this is not equivalent any
    more with core pipelining.
  * bin/apport: Write core files into a process' cwd if the process' ulimit
    requests and permits it and the crashes process is not packaged, so that
    developers get happy again. Test this behaviour with various ulimits in
    test-apport.
  * test-apport: Check that the core file written by apport is valid. This
    uncovers kernel bugs like #87065
  * problem_report.py test suite: Use assertAlmostEqual() when comparing stat
    times, since they are floats on some systems.
  * apport/report.py, add_gdb_info():
    - Remove all the initial gdb output, which gets rid of the duplicated #0
      line.
    - Replace some stray tabs with spaces.
    - Thanks to Kees Cook for this!

 -- Martin Pitt <martin.pitt@ubuntu.com>  Thu, 22 Feb 2007 19:52:52 +0100

apport (0.58) feisty; urgency=low

  * qt4/apport-qt.desktop.in  move to System menu

 -- Jonathan Riddell <jriddell@ubuntu.com>  Tue, 20 Feb 2007 11:35:17 +0000

apport (0.57) feisty; urgency=low

  * apport/ui.py: Intercept ENOMEM and fail gracefully; there is little else
    we can do at that point, and there is no point in presenting a crash
    report for this. (LP: #85155)
  * apport/ui.py: Ignore KeyError when deleting the CoreDump field on sending
    a reduced report. This Should Not Happen™, but nevertheless did.
    (LP: #86083)
  * gtk/apport-gtk, qt4/apport-qt: Intercept ImportError for the non-builtin
    Python modules. This usually happens for crashes when there is a
    dist-upgrade active and some Python packages have not been configured yet.
    (LP: #86007)
  * apport/ui.py: If the problem report does not apply to a packaged program,
    and we have an ExecutablePath, mention it in the error message for easier
    debugging.
  * apport/python_hook.py: Resolve symbolic links in ExecutablePath.
    (LP: #85529)
  * apport/ui.py, open_url(): Remove debugging print statement again, now
    that we tracked down bug #83974.

 -- Martin Pitt <martin.pitt@ubuntu.com>  Mon, 19 Feb 2007 14:40:29 +0100

apport (0.56) feisty; urgency=low

  * apport/ui.py, open_url(): When being invoked as root, call gnome-open or
    firefox as root through sudo instead of dropping our uid/gid and calling
    it normally. The latter does not work for Firefox for some  mysterious
    reason. Thanks to Mika Fischer for this trick. (LP: #81207)
  * Add debian/local/ubuntu-bug.1: Manpage for ubuntu-bug. Add it to
    debian/apport.manpages.
  * qt4/apport-qt: Add some missing features that are present in the GTK UI:
    - Do not show details by default, add a button to show them.
    - Add complete/reduced bug report radio buttons.
    - Thanks to Michael Hofmann for this!

 -- Martin Pitt <martin.pitt@ubuntu.com>  Thu, 15 Feb 2007 14:59:07 +0100

apport (0.55) feisty; urgency=low

  * Add debian/local/ubuntu-bug: Check for a running KDE or Gnome session,
    availability of apport-gtk and -qt, and open the appropriate GUI in bug
    filing mode. This makes it convenient for shell users and is also required
    for proper Firefox 'Report a bug...' menu integration (see bug #85041).
  * debian/apport.install: Install ubuntu-bug to /usr/bin.
  * gtk/apport-gtk: Generously add some gtk.main_iteration() calls to avoid
    hanging dialogs, since we do not have a main loop.
  * apport/ui.py: Do not silently ignore exceptions while uploading data to
    Launchpad, but intercept them and display their message in the error
    dialog. (Part of LP: #84992)
  * apport/ui.py: Switch from edge.launchpad.net to production launchpad.net,
    since the necessary bits are now there. (LP: #84992)

 -- Martin Pitt <martin.pitt@ubuntu.com>  Wed, 14 Feb 2007 13:37:52 +0100

apport (0.54) feisty; urgency=low

  * bin/apport: Re-enable, now that our kernel has been fixed to pipe complete
    core dumps to us.

 -- Martin Pitt <martin.pitt@ubuntu.com>  Tue, 13 Feb 2007 09:33:38 +0100

apport (0.53) feisty; urgency=low

  * apport/ui.py, open_url(): Remove some accidentally left-over debugging
    junk.
  * gtk/apport-gtk: Process pending GTK events after hiding the info
    collection window to avoid a hanging dead dialog.
  * gtk/apport-gtk: Do not count the lines of fields with binary data. This
    particularly avoids long delays with huge core dumps. (LP: #81979)
  * apport/ui.py, open_url(): Print URL to stdout, so that we can debug the
    weirdness in #83974.

 -- Martin Pitt <martin.pitt@ubuntu.com>  Mon, 12 Feb 2007 16:57:05 +0100

apport (0.52) feisty; urgency=low

  * apport/report.py: Fix hook directory to be
    /usr/share/apport/package-hooks/,  not /u/s/apport/.
  * Add doc/package-hooks.txt: Document per-package hooks, ship in package
    apport.
  * Add debian/apport.dirs: Ship package-hooks/ directory.
  * gtk/apport-gtk, qt4/apport-qt: Fix detection of binary data so that the
    CoreDump is not displayed as incomprehensible gibberish any more.
  * Add qt4/apport-qt.desktop.in and add it to POTFILES.in.
  * bin/apport-retrace: --verbose can now be specified multiple times to
    increase verbosity and debug package installation. Also, fix some quoting
    bugs. Thanks to Kees Cook for this!
  * qt4/apport-qt: Fix restart button handling. (LP: #84202)
  * qt4/apport-qt: Do not try to call splitlines() on a report value that is a
    file reference; just display the reference instead. (LP: #84196)
  * bin/apport: Disable for now, since the current kernel produces cropped
    core dumps and thus we get totally useless crash reports

 -- Martin Pitt <martin.pitt@ubuntu.com>  Fri,  9 Feb 2007 18:58:08 +0100

apport (0.51) feisty; urgency=low

  New feature: Qt4 GUI implementation:

  * Added qt4/: Qt4 implementation of the abstract user interface. Thanks to
    Michael Hofmann <mh21@piware.de> for that!
  * debian/copyright: Add Michael as copyright holder.
  * setup.py, debian/control, debian/apport-qt.install: Packaging bits for
    apport-qt.
  * Move translations from apport-gtk to apport, since they are shared between
    frontends. Add appropriate Conflicts/Replaces (we don't strictly need it
    here because we strip them anyway, but we need that for the moving icon
    anyway).
  * Move icon from apport-gtk to apport, since it is/can be shared between
    frontends.

  Improvements:

  * Replaced old apport.png icon stolen from bug-buddy with nice SVG one.
    Thanks to Troy Sobotka for this!
  * debian/copyright: Add Troy as copyright holder for the icon.
  * bin/apport-retrace, man/apport-retrace.1: Document that report can now be
    a LP bug number.

 -- Martin Pitt <martin.pitt@ubuntu.com>  Thu,  8 Feb 2007 20:01:12 +0100

apport (0.50) feisty; urgency=low

  * gtk/apport-gtk.glade: Fix 'prolem' typo.
  * bin/apport-retrace: Use python-launchpad-bugs to create a Report object
    from a given Launchpad bug number (given as argument instead of the report
    file path). Add appropriate p-l-b dependency.
  * gtk/apport-gtk: Mark '(binary data)' string as translatable.

 -- Martin Pitt <martin.pitt@ubuntu.com>  Thu,  8 Feb 2007 15:15:47 +0100

apport (0.49) feisty; urgency=low

  * gtk/apport-gtk.glade: Fix s/send/sent/ typo. Closes: LP#83061
  * apport/ui.py, create_crash_bug_title(): Cope with odd Tracebacks that are
    shorter than three lines. Add test case from the bug. Closes: LP#83556
  * apport/python_hook: Do not create a report if the binary is ignored. Add
    test case. Closes: LP#83566
  * gtk/apport-gtk: Do not save/alter crash dialog title any more, it's empty
    now.
  * apport/ui.py, open_url(): Check the user's session for
    ksmserver/gnome-session to decide whether to prefer kfmclient or
    gnome-open. Also, only call Firefox directly if gconf's prefered browser
    is actually Firefox. Closes: LP#82007

 -- Martin Pitt <martin.pitt@ubuntu.com>  Tue,  6 Feb 2007 18:33:15 +0100

apport (0.48) feisty; urgency=low

  New feature: Infrastructure for reporting kernel Oopses:

  * Add bin/kernel_hook and ship it in /usr/share/apport. The kernel can call
    this on an Oops. Add a test suite for it to test-hooks.
  * apport/ui.py: Add support for reporting ProblemType: Kernel reports, and
    add test suite for the workflow.
  * gtk/apport-gtk{,.glade}: Add implementation for ui_present_kernel_error().

  Improvements:

  * Merged various apport-retrace improvements from Kees' branch:
    - Add various options to override some report fields with local values.
    - Add --verbose option and be quiet by default.
    - Read ProcMaps for additional library dependencies, to also catch
      libraries loaded at runtime (plugins).
    - Set correct debug file directory when starting an interactive gdb
      session with -g.
  * Add gtk/apport-gtk.desktop.in: Desktop file for calling apport-gtk in
    'file a distro bug' mode, to be displayed in gnome-panel's System menu
    (see bug-reporting-tool spec). Also add a Makefile to do the
    intltool-merge dance, add it to POTFILES.in, and ship it in
    debian/apport-gtk.install.
  * bin/apport: Call add_os_info(), so that we get architecture information
    even for 'naked' reports which didn't go through UI enrichment.
  * Add ./test-hooks: Test suite for the various package hooks shipped with
    apport. Test the package problem hook for now.

  Bug fixes:

  * debian/control: Add missing python-apt dependency to apport
    (apport-retrace needs it). Thanks to Kees Cook for noticing.
  * debian/control: Add gdb dependency to python-apport.
  * backends/packaging-dpkg.py test suite: Verify that packages returned by
    get_dependencies() actually exist. This catches the 'chops off first
    letter of package name sometimes' bug.
  * backends/packaging-dpkg.py, _init_status(): Add missing space to Depends:
    field format in dpkg-query call. This fixes the chopped-off first letters
    in the 'Dependencies' report field.
  * setup.py: Remove version attribute, we do not update and use it anyway.
  * apport/ui.py: Do not crash if Package: specifies a nonexisting package.
    Display a proper error message instead. Add test_run_crash_errors() test
    case.
  * apport/report.py, add_package_info(): Fix crash when the first dependency
    is not installed. Closes: LP#82561
  * gtk/apport-gtk.glade: Remove window titles in alert dialogs to comply with
    Gnome HIG. Closes: LP#83123

 -- Martin Pitt <martin.pitt@ubuntu.com>  Mon,  5 Feb 2007 12:19:35 +0100

apport (0.47) feisty; urgency=low

  * apport/report.py, add_hooks_info(): Only use first part of 'Package:',
    there might be a version number and a changed files list which we must not
    propagate to the import statement. Closes: LP#82566

 -- Kees Cook <kees@ubuntu.com>  Wed, 31 Jan 2007 15:37:11 -0800

apport (0.46) feisty; urgency=low

  * debian/control: Bump dependencies to python-apport due to recent changes
    in expected return values in some UI functions. Closes: LP#82267
  * bin/package_hook: Remove erroneous 'import apport.packaging', which
    shadows the packaging variable in the apport package. This unbreaks the
    package problem hook. Closes: LP#82297

 -- Martin Pitt <martin.pitt@ubuntu.com>  Wed, 31 Jan 2007 07:51:24 +0100

apport (0.45) feisty; urgency=low

  New feature: Infrastructure for package install/upgrade failures:

  * Add bin/package_hook: Script for creating a report for a package
    installation/upgrade failure. It receives a package name, a number of log
    files, and an ErrorMessage: from stdin. This will be called from e.g.
    dist-upgrader.
  * setup.py, debian/apport.install: Ship package_hook.
  * apport/ui.py: If ProblemType is 'Package', call a new function
    self.ui_present_package_error() instead of presenting a crash. Add test
    suite checks for the package error report workflow.
  * apport/ui.py, create_crash_bug_title(): Create default bug title for
    package reports. Add various test cases.
  * gtk/apport-gtk{,.glade}: GTK implementation of ui_present_package_error().

  New feature: Maintain a per-binary blacklist to inhibit apport crash reports
  until the binary changes. Closes: LP#79408

  * apport/report.py: Add new Report methods check_ignored() and mark_ignore()
    to check for/set ignore list entries. Add test cases.
  * apport/ui.py: Add another return value of ui_present_crash() to specify
    whether or not to blacklist the current crash's executable. Check workflow
    of both responses in the test suite.
  * gtk/apport-gtk{,.glade}: Add a blacklist checkbox to the crash
    notification dialogs.
  * bin/apport: Do nothing if the current crash is blacklisted.
  * test-apport: Test blacklisting.

  Bug fixes:

  * gtk/apport-gtk: Fix return code for restarting the application ('reopen' ->
    'restart'). Closes: LP#81422
  * test-apport: Adapt to new core_pattern kernel interface mode:
    - Check core_pattern instead of the obsolete crashdump sysctl to determine
      whether or not apport is running.
    - Give apport max. 10 seconds to complete. The current kernel reaps the
      crashed process as soon as writing the core dump to the pipe is
      finished, but apport still needs to write the report file.
    - Do not EXFAIL the test for crashes in nonwriteable cwd any more, since
      it is now supposed to work (we do not write a core dump to the disk any
      more).
  * run-tests, use-local: Adapt to new core_pattern kernel interface.
  * apport: Improve logging of exceptions, include environment variables.
  * apport/report.py test suite: Use gdb to generate a test core dump, do not
    rely on kill(SIGSEGV) and the kernel to do it (since we now use a pipe in
    core_pattern).
  * backends/packaging-dpkg.py: Fix return value of get_modified_files() if
    dpkg .list file is missing.
  * apport/report.py, add_package_info(): Do not produce stray empty lines for
    uninstalled alternative dependencies.
  * apport/report.py: Fix test_add_gdb_info_script() to not leave behind a
    stray gzip process which randomly blocks stdin. Closes: LP#78421
  * backends/packaging-dpkg.py: Do not read the dpkg status in the
    constructor, but lazily initialize it when actually calling a query
    function. This avoids imposing the dpkg-query overhead for programs that
    import the apport package without doing package queries (such as any
    Python program under Ubuntu, due to the Python crash hook).
  * apport/ui.py, create_crash_bug_title():
    - Do not crash on an empty StacktraceTop. Closes: LP#81677
    - Do not mention an unknown function name ('??') in the bug title;
      instead, use the topmost function with a known name, or leave it out
      at all.
    - Add test cases for these situations.
  * apport/report.py, _get_ignore_dom(): Do not throw an error for an empty
    ignore list file.

  Code cleanups:

  * apport/report.py test suite: Refactorize generation of test crash program
    and core dump generation.
  * Consistently use 'in'/'not in' instead of find() for substring searches.
  * Changed the packaging backend import, so that its methods can now be
    accessed at apport.packaging instead of apport.packging.impl.

 -- Martin Pitt <martin.pitt@ubuntu.com>  Sun, 28 Jan 2007 12:34:05 +0100

apport (0.44) feisty; urgency=low

  Some more 'Need for Speed' optimizations:

  * backends/packaging-dpkg.py, _check_files_md5(): Also accept a md5sum
    string in addition to a md5sum file.
  * backends/packaging-dpkg.py, get_modified_files(): Compare package file's
    ctime and mtime against the package list file's mtime and only md5sum the
    files that are newer. This drastically reduces the amount of md5suming
    (usually to zero) and thus speeds up the information collection.
  * backends/packaging-dpkg.py: Use a single hackish 'dpkg-query --show *'
    as a portable variant of 'cat /var/lib/dpkg/status' to pre-fill the status
    cache with all packages instead of calling dpkg -s on every single package
    we query. This changes the time for figuring out dependencies and their
    versions from 'unbearable for many packages' to 'barely noticeable'.

  New feature: per-package apport hooks to collect additional information:

  * apport/report.py: Add method add_hooks_info() which executes a function
    add_info(report) from /usr/share/apport/<package>.py. Also add
    appropriate test cases. This provides per-package hooks for apport.
  * apport/ui.py: Call add_hooks_info() in the information collection thread.

  Bug fixes:

  * apport/report.py: Add some more test cases for _check_interpreted() for
    Python scripts.
  * apport/python_hook.py: Check for a correct ExecutablePath in
    test_general().
  * apport/python_hook.py: Use fileutils.likely_packaged() instead of
    checking for /tmp and home, so that we ignore stuff in /usr/local, too.
    Closes: LP#81244
  * apport/python_hook.py: If we figure out an ExecutablePath which is not
    actually an executable, do not create a report. This particularly affects
    interactive python sessions where sys.argv[0] is empty and thus
    ExecutablePath ends up being the current directory. Add test cases.
    Closes: LP#81237

 -- Martin Pitt <martin.pitt@ubuntu.com>  Wed, 24 Jan 2007 17:16:04 +0100

apport (0.43) feisty; urgency=low

  * apport/ui.py: Add method create_crash_bug_title() to construct a
    reasonable standard bug title for crash reports, so that the automatic
    duplicate detection actually has a chance to work. Also add test cases for
    various signal crashes and an unhandled Python exception.
  * apport/ui.py, file_report(): Submit a default bug title for crash reports.
    Closes: LP#79657

 -- Martin Pitt <martin.pitt@ubuntu.com>  Tue, 23 Jan 2007 16:26:40 +0100

apport (0.42) feisty; urgency=low

  New feature: https://wiki.ubuntu.com/ApportImprovements (kernel interface
  change):

  * bin/apport: Support calling without arguments, to support new semantics
    agreed in the ApportImprovements spec: macro values (in particular, pid
    and signal number) are passed as environment variables.
  * preloadlib/libapport.c: Simulate new kernel behaviour described above.
  * debian/apport.init: Set the kernel's core_pattern sysctl to pipe to apport
    if the edgy-style 'crashdump-helper' sysctl helper does not exist.

  Bug fixes:

  * bin/apport-retrace: Beautify error message when report file is not
    accessible. Closes: LP#79568
  * apport/ui.py: Fix crash in the bug pattern search thread if we could
    not determine a package name. Closes: LP#77872
  * bin/apport: Only unlink the core dump if it still exists. Closes: LP#80866
  * gtk/apport-gtk.glade: Fix expand/fill attributes so that the expander gets
    all the space when resizing the window. Closes: LP#80987
  * problem_report.py, write_mime(): Make sure that multi-line values that go
    to the summary are terminated with a newline.
  * apport/ui.py: Fix error message invocation for reporting cloakroom upload
    failure.
  * problem_report.py, write_mime(): Fix off-by-one comparison of the 'inline
    text' treshold, so that apport's StacktraceTop field appears in bug
    summaries. Also fix a corner case in CR line ending handling. Check both
    things in the test suite.
  * gtk/apport-gtk: Add missing 'import subprocess.'. Closes: LP#81007
  * debian/control: Bump apport's and apport-gtk's dependency to python-apport
    to make sure that apport.ui is available. Closes: LP#81019
  * apport/ui.py: Add missing 'import pwd'. Closes: LP#81033

  Minor improvements:

  * apport/ui.py: Get the cloakroom ticket number from the
    X-Launchpad-Blob-Token HTTP header instead of parsing the resulting page.

 -- Martin Pitt <martin.pitt@ubuntu.com>  Tue, 23 Jan 2007 11:27:20 +0100

apport (0.41) feisty; urgency=low

  New feature: Use Malone cloakroom for uploading reports. Closes: LP#70919

  * gtk/apport-gtk.glade: Redesign bug reporting dialog to have a 'Create bug
    report' and a 'Cancel' button. Also assign GTK_RESPONSE_* constants to the
    dialog buttons. Go back to Glade 2 since Glade 3 still sucks too much.
  * gtk/apport-gtk: Adjust workflow for sending report to Malone cloakroom
    instead of asking the user to attach the file. Sending is not yet
    implemented, though.
  * gtk/apport-gtk: Do not show any dialogs any more when filing a bug.
  * Add apport/MultipartPostHandler.py: This module provides an urllib2 opener
    for uploading file attachments to forms over HTTP POST. This module is
    (C) 2006 Will Holcomb <wholcomb@gmail.com> and was taken from
    http://odin.himinbi.org/MultipartPostHandler.py. (This is a serious hole
    of the Python standard library IMHO.)
  * apport/ui.py, file_report(): Upload blob to Malone (edge.launchpad.net for
    now), retrieve the ticket, and pass it to +filebug.

  Refactorizations:

  * gtk/apport-gtk: Major refactorization to use modal dialogs and run()
    instead of loosely coupled event handlers.
  * Add apport/ui.py: Abstract frontend which encapsulates the logic, workflow
    and UI independent bits and provides UI hooks for concrete
    implementations. This both makes it easy to write more frontends like Qt
    or CLI, and also makes the code automatically testable. Add an extensive
    testsuite.
  * run-tests: Add ui.py testsuite.
  * gtk/apport-gtk: Port to ui.py's UserInterface (which means moving 1/3 of
    the code into the new ui_*() methods and throwing away the rest).
  * Add apport/REThread.py: Enhanced threading.Thread class that can propagate
    the return value and uncaught exceptions of run() to the calling thread.
  * apport/ui.py: Get rid of thread_check_bugpatterns() and hackish exception
    handling, rewrite using REThread.
  * apport/ui.py, gtk/apport-gtk: Add progress bar to report upload. It is
    indefinite for now, because neither urllib2 nor httplib support upload
    progress.

  Bug fixes:

  * gtk/apport-gtk.glade: Merged Gnome HIG fixes from Sebastian Heinlein,
    thank you!
  * Merge patch from Sebastian Heinlein to properly treat the apport-gtk icon
    the dh_iconcache way and make it themeable. Thank you!
  * gtk/apport-gtk: Remove periods from primary dialog texts to comply with
    Gnome HIG standards.
  * backends/packaging-dpkg.py, get_file_package(): Process list files in
    chunks of 100, so that we do not exceed the maximum command line length if
    there is a large number of packages installed. Closes: LP#64839
  * gtk/apport-gtk: Use pgrep with -u instead of pidof for testing whether the
    crashed process is already running again, so that we do not match
    processes of other users. Add procps package dependency for this.
  * gtk/apport-gtk: Only offer to restart programs that are in the $PATH. E.
    g. /usr/lib/firefox/firefox-bin cannot be called directly.
    Closes: LP#79623
  * apport/report.py: Disassemble 16 instructions instead of 32 bytes to
    become independent of the instruction size. Thanks to Kees Cook for the
    patch!

 -- Martin Pitt <martin.pitt@ubuntu.com>  Mon, 22 Jan 2007 10:47:33 +0100

apport (0.40) feisty; urgency=low

  * debian/control: Add missing python-dev build dependency, which is
    apparently required for 2.5 now.

 -- Martin Pitt <martin.pitt@ubuntu.com>  Mon, 15 Jan 2007 11:06:20 +0100

apport (0.39) feisty; urgency=low

  * Introduce abstract packaging interface and move all dpkg/apt specific bits
    to a dpkg implementation of this packaging interface (merge
    apport/abstract-pkg branch):
    - Add apport/packaging.py: Abstract packaging system query interface.
    - Add backends/packaging-dpkg.py: dpkg implementation of abstract
      packaging interface.
    - run-tests: Run tests of all backends.
    - apport/fileutils.py, apport/report.py: Port to packaging.py interface.
    - debian/control: Drop python-apport's 'python-apt' dependency since the
      backend only uses dpkg now (without measurable performance penalty since
      it uses internal caching).
    - debian/rules: Install backends/packaging-dpkg.py as our packaging
      backend to apport/packaging_impl.py and remove it again on clean.

 -- Martin Pitt <martin.pitt@ubuntu.com>  Sat, 13 Jan 2007 15:53:08 +0100

apport (0.38) feisty; urgency=low

  * Add ./COPYING: GPL license.
  * debian/rules: Build POT file again.
  * apport/fileutils.py: Add get_all_system_reports() and
    get_new_system_reports() and added test cases. Now the test suite can also
    be run as root to be able to actually check their complete behaviour.
    Adapt the other tests to get along with running the tests as root.
  * bin/apport-checkreports: Add option --system to check for system crash
    reports. Closes: LP#62316
  * gtk/apport-gtk: If called through sudo to process system crashes, drop
    privileges to the original user in open_url() so that we get the web
    browser correctly. (LP#62316) Caveat: The user cannot actually attach the
    crash report file directly since it is not accessible to the user; this
    will get fixed once Malone is able to link a bug report with uploaded
    blobs.

 -- Martin Pitt <martin.pitt@ubuntu.com>  Fri, 12 Jan 2007 14:29:44 +0100

apport (0.37) feisty; urgency=low

  * problem_report.py: Remove the requirement that values must not contain
    empty lines. Add test cases that reading and writing values with empty
    lines works, and add a test case that load() properly complains about
    empty lines in debcontrol encoding (empty lines in values are encoded with
    a single space). Closes: LP#78094
  * apport/report.py test suite: Do not rely on a particular structure of the
    'cat' stacktrace; apparently this is not consistent across architectures.
    Instead, compile a segfaulting mini C program, let it dump core, and test
    add_gdb_info() on it instead. This also allows us for a more rigid check
    of StacktraceTop.

 -- Martin Pitt <martin.pitt@ubuntu.com>  Mon,  8 Jan 2007 14:44:08 +0100

apport (0.36) feisty; urgency=low

  * gtk/apport-gtk.glade: Restore pulse step of progress bar (this apparently
    got destroyed when saving with Glade 3).
  * gtk/apport-gtk{,.glade}: Terminate the program properly when closing the
    progress dialog instead of exiting with an exception.
  * gtk/apport-gtk: Defer opening of the bug reporting window a bit so that
    it appears on top of the browser window. Also enable the task bar blinking
    for it when it is in the background.
  * gtk/apport-gtk.glade: Restore vertical padding of bug report dialog labels
    (another Glade 3 transition regression).
  * bin/apport-retrace, apport/report.py: Call gdb on InterpreterPath if
    present; calling it on a script does not yield anything useful. Add a test
    case to report.py.
  * debian/apport.init: Use mkdir -p instead of install -d, since install is
    not in /bin. Thanks to Kees Cook for catching this.
  * debian/control: Add missing python-apport dependency 'python-apt', which
    is not caught by ${python:Depends}.
  * gtk/apport-gtk: Catch MemoryError when loading a report and display an
    error dialog instead of just crashing. Closes: LP#76235
  * gtk/apport-gtk: Properly catch exceptions from the bug pattern check
    thread to avoid useless backtraces like in bug #75160.
  * gtk/apport-gtk: Catch exceptions from decoding of damaged reports and
    display an error message instead of crashing. Closes: LP#77149
  * apport/report.py: Add missing import of 'time' to test suite.

 -- Martin Pitt <martin.pitt@ubuntu.com>  Fri,  5 Jan 2007 09:49:01 +0100

apport (0.35) feisty; urgency=low

  Optimizations:

  * apport/fileutils.py: Split out heuristics for determining whether a file
    belongs to a package to new function likely_packaged() and add test cases.
  * bin/apport: Do not use the expensive find_file_package() any more, use
    likely_packaged() instead. This will create initial reports in some
    corner cases (like custom non-packaged executables in /usr/bin/), but
    greatly reduces I/O impact at crash time. We rely on apport-gtk to deal
    with reports that do not actually belong to a packaged executable.
  * apport/report.py, add_gdb_info(): Call gdb just once and split the output
    instead of calling it again for each command. This should significantly
    speed up the gdb stage especially for large programs/core dumps.
  * Use cStringIO instead of StringIO in modules.
  * gtk/apport-gtk: Code cleanup and refactorization:
    - Move iteration over crash reports into __main__ to simplify housekeeping
      in the ApportGTK class and get rid of some functions.
    - Refactor creation of temporary report file.
  * gtk/apport-gtk.glade: Split the text in the progress bar dialog so that we
    can use it for multiple steps (like uploading data to Malone) while not
    breaking translations.

  New feature: Bug reporting tool (https://wiki.ubuntu.com/BugReportingTool)

  * gtk/apport-gtk: Split out crash report initialization to new function
    show_crashes() so that we can use the frontend for other purposes like bug
    reporting.
  * gtk/apport-gtk: Add --file-bug, --package, and --pid options; if given,
    create a bug report about the given package instead of viewing crash
    reports.
  * gtk/apport-gtk{,.glade}: Generalize some strings to not talk about 'crash'
    any more, to make them suitable for bug reporting, too.
  * gtk/apport-gtk: Support --file-bug without specifying a package or a PID
    for filing generic distro bugs.
  * problem_report.py: Add new method write_mime() to encode a problem report
    in MIME/Multipart RFC 2822 format (i. e. an email with attachments). Short
    values are aggregated into the first inline text/plain part, large values,
    binary values, and file references get gzip compressed separate
    attachments. Also add various test cases.

  Bug/crash information:

  * apport/report.py, add_user_info(): Add list of system groups that the user
    belongs to.
  * bin/apport: Call add_user_info(), check functionality in test-apport.
  * apport/report.py, add_gdb_info(): Add field 'StacktraceTop' with the top
    five functions on the stack and no local variables. This reduced 'glimpse'
    is suitable for inline display in bug reports and automatic processing
    (dup finders, etc).

  Bug fixes:

  * po/Makefile: Add top_srcdir to work with current intltool.
  * po/de.po: Unfuzz some strings.
  * apport/report.py, add_gdb_info(): Strip away the 'No symbol table info
    available' messages from stack traces.
  * apport/report.py, test_search_bug_patterns(): Use security.u.c. instead
    of archive.u.c., since the latter times out too often.

 -- Martin Pitt <martin.pitt@ubuntu.com>  Wed,  3 Jan 2007 16:45:20 +0100

apport (0.34) feisty; urgency=low

  * apport/fileutils.py, mark_report_seen(): Do not bail out if os.utime()
    fails due to access permissions. This happens if the file does not belong
    to the user calling apport-gtk, but is world-readable (such as ubiquity
    crash reports). If utime() fails, repeatedly open()/close() the file for
    reading until atime != ctime, or the 1.2s timeout is reached.
    Closes: LP#72250
  * apport/python_hook.py: Add unit test, call that in run-tests.
  * apport/python_hook.py: Chmod the generated report to 0600 to not expose
    potentially private data to the world, and to be consistent with other
    crash reports.
  * apport/fileutils.py: Add check_files_md5() and test cases.
  * apport/report.py, add_package_info(): Append list of modified package
    files to Package: and Dependencies: value. Closes: LP#70946
  * bin/apport-retrace: Get along with Package:/Dependencies: fields with list
    of modified files.

 -- Martin Pitt <martin.pitt@ubuntu.com>  Fri, 22 Dec 2006 12:40:55 +0100

apport (0.33) feisty; urgency=low

  * debian/rules: Convert to cdbs. This fixes the dh_pysupport invocation
    along the way, too.
  * gtk/apport-gtk: Rework web browser invocation: Use kfmclient if available,
    fall back to firefox-remote, then to webbrowser.open(). Do not call
    x-www-browser any more since this would block if no running browser was
    open before.
  * Drop the apport_utils module (and with it the python-apport-utils
    package), it became too much of a dumping ground. The report file handling
    functions now live in apport.fileutils, and the debugging information
    collectors are now methods of a new 'Report' class (subclass of
    ProblemReport) in the new apport.report module. Adjust all programs
    accordingly.
  * Add debian/python-apport.postinst: Remove old .pyc and .pyo cruft on
    upgrades to clean up after our broken dh_pysupport invocation in earlier
    versions, so that the new modules are actually used.
  * Remove debian/apport.postinst: Those cleanups were only necessary for
    intra-edgy upgrades.

 -- Martin Pitt <martin.pitt@ubuntu.com>  Tue, 19 Dec 2006 01:15:27 +0100

apport (0.32) feisty; urgency=low

  * apport_utils.py: Filter out "no debugging symbols found" warnings from gdb
    outputs, and add some tests for this. Thanks to Kees Cook for the patch!
  * test-apport: Fix AGENTPATH directory when building the preload library
    (recently moved to bin/).
  * use-local: Fix path to apport as well (recently moved to bin/).
  * apport-retrace: Use ldd on InterpreterPath if present; ldd'ing scripts
    will not get us very far. Closes: LP#72201

 -- Martin Pitt <martin.pitt@ubuntu.com>  Thu, 14 Dec 2006 13:42:58 +0100

apport (0.31) feisty; urgency=low

  * Move scripts to bin/ in source package.
  * Add apport/python_hook.py: Default exception handler for Python, to create
    apport reports for unhandled exceptions. Thanks to Robert Collins
    <robert@ubuntu.com> for this! Closes: LP#70957
  * Add new package python-apport to ship the new Python package 'apport'.
    This includes the python crash hook for now, but in the near future
    apport-utils will get redesigned and put into this package, too.
  * debian/control: apport now depends on python-apport instead of
    python-apport-utils.
  * apport_utils.py: Quiesce gdb error messages in test suite.

 -- Martin Pitt <martin.pitt@ubuntu.com>  Sat, 25 Nov 2006 12:30:41 +0100

apport (0.30) feisty; urgency=low

  * test-apport, use-local: Support both kernel 2.6.17 and 2.6.19 sysctl names
    (crashdump-helper vs. crashdump).
  * gtk/apport-gtk.glade: Improve dialog title capitalization.
    Closes: LP#70652.
  * debian/apport.cron.daily: Immediately exit if /var/crash does not exist.
    Create /var/crash in debian/apport.init if it does not exist.
    Closes: LP#71599
  * Convert all tabs in Python source code files to spaces to comply to PEP 8.
    Thanks to Robert Collins for pointing this out.
  * apport_utils.py, gtk/apport-gtk: Do not pass None to subprocess arguments
    if report belongs to a non-packaged program. Thanks to Robert Collins for
    discovering and fixing this! Closes: LP#70942
  * debian/apport.init: Change /var/crash permissions to 1777, so that custom
    crash handlers (in Python/Mono/etc.) can put reports there.

 -- Martin Pitt <martin.pitt@ubuntu.com>  Sat, 25 Nov 2006 10:44:33 +0100

apport (0.29) feisty; urgency=low

  * apport-retrace: Do not crash if a linked library is not a dependency.
    Closes: LP#65914
  * apport_utils.py:
    - Add test_find_file_package_diversion() selftest to check diversion
      handling.
    - find_file_package(): Check for and respect diversions.
    - Closes: LP#65917
  * debian/apport.init, test-apport, use-local: Adapt to 'crashdump-helper' ->
    'crashdump' sysctl renaming in 2.6.19.
  * test-apport: Restore cwd even when failing a test.
  * problem_report.py, ProblemReport.write(): Support file-like objects as
    argument of file references to support direct reading from pipes. Add test
    case test_write_fileobj().
  * apport: Support '-' as core file argument, in which case the core will be
    read from stdin. This paves the way for using Linux 2.6.19's 'pipe
    core_pattern' feature. Bump python-problem-report dependency to >= 0.29
    for this.
  * apport: Confine permissions of log file to root:adm 0640, just in case.
  * apport: Temporarily drop real u/gid to target user for the os.access()
    tests, so that normal users cannot verify the existence of a given
    inaccessible file. Add comprehensive tests to apport_utils' test suite and
    test-apport. Thanks to Kees Cook for this patch!
  * apport_utils.py, find_file_package(): Terminate fgrep options with '--' to
    avoid problems with funny file names. Thanks to Kees Cook for spotting
    this!
  * test-apport: Automatically detect whether ULIMIT_CORE is nonzero, and
    adapt tests accordingly: check that core still exists after invoking
    apport, and clean it up.
  * apport-retrace: Add new mode -g/--gdb which starts an interactive gdb
    session with the report's core dump. Add this to man/apport-retrace.1, too.
  * apport-retrace: If -c is given, completely remove the CoreDump field from
    the report instead of setting it to 'removed'.
  * test-apport: When using 'lib' mode, point APPORT_LOG_FILE to a temporary
    file. Print it if the test suite fails.
  * test-apport: Fix EXFAILure of the 'core dump works for non-writable cwds'
    test case.
  * preloadlib: Support -DPIPE_CORE mode which emulates the
    pipe-in-core_pattern mode of kernel 2.6.19.
  * test-apport: Build preload library with core piping. No more failed test
    suite checks in 'lib' mode.

 -- Martin Pitt <martin.pitt@ubuntu.com>  Sun,  5 Nov 2006 07:10:30 -0800

apport (0.28) edgy; urgency=low

  "No core - ignore!"

  * apport: Do not create a report for crashes which we do not get a core dump
    for. The reports are useless and only clutter our bug tracker.

 -- Martin Pitt <martin.pitt@ubuntu.com>  Mon,  9 Oct 2006 15:22:32 +0200

apport (0.27) edgy; urgency=low

  * apport: Ignore SIGABRT for now; it's usually signalled from abort() or
    assertion failures and we only get reports with unusable stack traces for
    it (see #61938).
  * gtk/apport-gtk: If gnome-open is not available, fall back to x-www-browser
    instead of using webbrowser.py, to respect default browser in XFCE.
    Closes: LP#64209
  * apport: use os.nice() instead of executing 'renice'. Thanks to Benoit
    Boissinot for noticing.
  * apport_utils.py, find_file_package(): Lower() both strings in the speedup
    heuristics to match e. g. /usr/bin/Xorg -> xserver-xorg. Thanks to Kees
    Cook!
  * apport_utils.py, report_add_package_info(): Do not crash if we encounter a
    'None' current version, which can happen with uninstalled alternative
    dependencies. Thanks to Kees Cook for tracking this down!

 -- Martin Pitt <martin.pitt@ubuntu.com>  Fri,  6 Oct 2006 17:15:08 +0200

apport (0.26) edgy; urgency=low

  * apport-retrace: Clean up code a bit:
    - Move option parsing to separate function.
    - Use apport_utils' report_add_gdb_info() instead of duplicating the gdb
      code.
  * apport_utils.py, report_add_gdb_info(): Add optional parameter 'debugdir'
    to specify an alternate debug file symbol root directory.
  * apport-retrace: Add option -d/--download-debug to automatically download
    available ddebs, create a temporary debug symbol directory from already
    installed and downloaded ddebs, and point gdb to use that. Also add option
    -C/--cache-dir to specify a permanent ddeb cache directory (by default, a
    temporary one is used). Update the manpage accordingly.
  * apport-retrace: Make the best out of a report without packaging
    information (which can happen if the user does not click on 'report bug'
    in apport-gtk).
  * apport_utils, report_add_proc_info():
    - Move heuristics for detecting interpreted scripts to a separate function
      to be able to provide separate test cases for it. Check a few more
      special cases for mono programs.
    - Make interpreter heuristics even scarier to detect some more mono corner
      cases (like banshee and beagled-helper). Closes: LP#58859

 -- Martin Pitt <martin.pitt@ubuntu.com>  Wed,  4 Oct 2006 19:10:47 +0200

apport (0.25) edgy; urgency=low

  * Drop apport-gtk's update-notifier dependency to a Recommends:.
  * apport_utils.py, report_add_gdb_info(): Add register dump and disassembly
    of the last 32 bytes, they might be useful to see what's going on
    sometimes. Thanks to Kees Cook for the idea and the patch.
  * test-apport, check_crash(): Verify that a crash does not leave a core file
    behind. (Test for LP#62972)
  * preloadlib/libapport.c: Do not unlink the core file after calling apport,
    but set REMOVE_CORE=1 environment instead. This matches the current
    kernel behaviour.
  * apport: Register an atexit handler as early as possible for unlinking the
    core dump if REMOVE_CORE environment is set. Closes: LP#62972
  * apport: Set nice level 10 instead of 5. Closes: LP#63099

 -- Martin Pitt <martin.pitt@ubuntu.com>  Mon,  2 Oct 2006 14:21:53 +0200

apport (0.24) edgy; urgency=low

  The "Need for speed" release -- rrrroarrr!

  * apport: Remove _copy_shrink_corefile(): While this has an enormous impact
    on the size of an uncompressed core dump, it only causes a negligible size
    reduction of the bzip2'ed core, but it needs a lot of I/O resources for
    large core dumps.
  * problem_report.py:
    - Use zlib instead of bzip2 for compressing the binary data (in
      particular, core dumps). This results in slightly bigger files, but speeds
      up compression a lot (30 seconds vs. ~2:45 minutes for a Firefox core dump
      on my slow iBook). Closes: LP#61538
    - ProblemReport.read(): Support both bzip2 and zlib compression to be able
      to read existing reports, too.
    - Add/Adapt test cases.
  * Move InformationCollector._get_gdb() from apport to apport_utils.py
    report_add_gdb_info(), and add a test case for it.
  * apport_utils.py, report_add_package_info(): Support calling without a
    package name, then it will be figured out from ExecutableName. Extend test
    case accordingly.
  * test-apport: Do not require apport reports to contain gdb, packaging, and
    OS information, since we are going to move them out of apport.
  * apport: Do not collect static information. It requires a lot of CPU and
    I/O resources and slows down the machine a lot, and it can be added to
    the report later in the frontend. This also gets rid of the entire
    InformationCollector class, since everything has been moved to
    apport_utils.py now. Closes: LP#62542
  * apport: Do not intercept KeyboardInterrupt as unhandled exception (only
    useful for command line debugging, though).
  * problem_report.py: Add test case for appending new data to an existing
    report, fix write() function to not rely on an existing ProblemType key.
  * problem_report.py: Add new method ProblemReport.add_to_existing() to
    update an already existing problem report with new data. Add test case.
  * apport_utils.py, mark_report_seen(): Use os.utime() instead of
    open()/read() and a timeout for simpler and faster operation.
  * gtk/apport-gtk:
    - Collect gdb/packaging/operating system information when the user chooses
      to file a bug and update the apport report.
    - Change the 'Downloading bug patterns...' progress dialog to 'Collecting
      information about the crash...'.
  * debian/control: Bumped library dependencies of apport-gtk, added
    update-notifer dependency.

 -- Martin Pitt <martin.pitt@ubuntu.com>  Fri, 29 Sep 2006 15:47:56 +0200

apport (0.23) edgy; urgency=low

  * apport: Reset signal handler to SIG_IGN in the crash signal handler, to
    avoid an endless crash/handler loop (noticed during debugging LP#61708).
  * debian/apport.init: Do not let the script run with set -e, so that
    do_{start,stop} can deliver their return codes for proper evaluation,
    instead of immediately existing. Closes: LP#61796
  * test-apport: Check that SIGQUIT does not generate a report. (Check for
    bug #62511).
  * apport: Ignore SIGQUIT. Closes: LP#62511

 -- Martin Pitt <martin.pitt@ubuntu.com>  Thu, 28 Sep 2006 20:57:38 +0200

apport (0.22) edgy; urgency=low

  * apport_utils.py, report_add_proc_info(): Make 'interpreted script'
    detection more general to also work for mono programs.
  * test-apport: Check that non-packaged scripts do not generate a report.
  * apport: Call ic.collect_runtime_information() earlier and drop the local
    /proc/pid/exe examination, so that we get proper script detection. This
    avoids getting crash reports for non-packaged scripts (see test case
    change from above).
  * apport: Do not try to chmod the report file if we could not create it and
    output to stderr instead (this mainly affects local testing only).
  * apport_utils.py, find_file_package(): First grep the package lists whose
    names are a substring of the crashed binary name (or vice versa), to
    immensely speed up the package name determination in many cases.
  * apport: Drop the maximum number of consecutive crashes per executable
    from 5 to 2. 5 creates a too bad user experience and creates the
    impression that it will never stop. Closes: LP#61078

 -- Martin Pitt <martin.pitt@ubuntu.com>  Tue, 19 Sep 2006 16:16:46 +0200

apport (0.21) edgy; urgency=low

  * apport: Keep a partially written report with '000' permissions, and only
    chmod it to 0600 when it is fully written. This stops update-notifier from
    picking up half-written reports and get activated several times.
    Closes: LP#59988
  * apport: Add the executable path to the first line of logging.
  * apport: Run the complete code under control of the general exception
    fallback handler.
  * debian/apport.default: Increase maximum core size to 200 MB, to also catch
    Firefox and Evolution core dumps.
  * apport_utils.py, find_file_package(): Before searching the dpkg database
    (which is expensive), check if the executable path matches a whitelist of
    path prefixes. This replaces the weaker blacklist (/tmp and /home) in
    apport itself.
  * gtk/apport-gtk: Show a progress dialog while checking for bug patterns and
    execute report_search_bug_patterns() in a separate thread, so that the UI
    is not potentially blocked for a long time.
  * apport: Gracefully abort if we cannot readlink /proc/pid/exe, instead of
    falling over with an exception. Closes: LP#59993
  * debian/rules: Use 'multiuser' instead of 'defaults' for dh_installinit.
    Clean up the unnecessary rc symlinks in postinst and add appropriate
    sysv-rc dependency.

 -- Martin Pitt <martin.pitt@ubuntu.com>  Thu, 14 Sep 2006 23:16:26 +0200

apport (0.20) edgy; urgency=low

  * apport: Renice ourself to priority 5 to not slow down the user's processes
    so heavily.
  * Add manpages for apport-retrace(1) and apport-unpack(1) and install them
    into apport. Closes: LP#58463
  * problem_report.py: Test attaching two files instead of one in the
    test_write_file() regression check to assert correct key sorting.
  * problem_report.py: Alter write() method to sort binary data to the end of
    the report. This makes reports easier to read, and also shows relevant
    information more quickly when progressively loading them in a web browser.
    Adapt regression tests accordingly.
  * Move setting of ExecutablePath from apport's InformationCollector ctor to
    apport_utils' report_add_proc_info(), where it belongs to. Check
    ExecutablePath in apport_utils' regression tests.
  * apport-unpack: Support '-' as report argument to read from stdin.
  * apport_utils.py, report_add_proc_info():
    - Apply some heuristics to determine whether the crashed process is an
      interpreted script (check if the Name in /proc/pid/status matches
      the second /proc/pid/cmdline part, and if that command line argument is
      an existing executable file). In the case of an interpreted script, set
      ExecutablePath to the script and InterpreterPath to the actually crashed
      ELF binary.
    - Test this with a shell (/bin/zgrep) and a Python (./apport-unpack)
      script in the test suite.
    - Closes: LP#58859
  * Add debian/apport.logrotate to add a daily 7-step /var/log/apport
    log rotation.
  * test-apport: Fix WCOREDUMP() and pidof checks in check_crash().
  * apport: Install a signal handler for all 'crashy' signals, which just logs
    the signal and stack info and exits. This should avoid a crashing apport
    examining itself, possibly in an endless loop. Closes: LP#58873

 -- Martin Pitt <martin.pitt@ubuntu.com>  Mon, 11 Sep 2006 09:20:18 +0200

apport (0.19) edgy; urgency=low

  * apport_utils.py: Add function report_search_bug_patterns(): Try to
    download a package specific bug pattern XML file from a given URL base
    directory and return the bug URL in case of a match. Also add extensive
    test suite check.
  * test-apport: Fix help message.
  * apport-gtk: Make use of the new report_search_bug_patterns() function and
    display appropriate instructions on match. Bump python-apport-utils dependency.

 -- Martin Pitt <martin.pitt@ubuntu.com>  Tue,  5 Sep 2006 11:31:17 +0200

apport (0.18) edgy; urgency=low

  The "mating dance for ubiquity" release.

  * apport-gtk:
    - Use pidof's -x option in the detection whether the program is already
      running to correctly handle scripts.
    - Do not assume the presence of the ExecutablePath key in reports, but
      gracefully fall back to Package.
    - If the report specifies an explicit DesktopFile, use that instead of
      trying to figure it out.
    - Only created reduced report and show the radio buttons if there are
      actually removed fields.
    - Change tooltip of 'reduced report' radio button to be more generic (do
      not refer to the memory dump, but to 'large items', since this is what
      apport-gtk currently does).
    - Support new field 'BugDisplayMode: file | list (default)'. In 'file'
      mode, display the /+filebug page instead of /+bugs and change
      instructions accordingly.
    - Use the ProcCmdline attibute to restart an application; correctly
      parsing of all the desktop file is just not possible at this point.
    - Support new field 'RespawnCommand' to use custom respawning command.
  * problem_report.py: Add method has_removed_fields() to check whether load()
    skipped any fields due to binary=False. Add test suite check.
  * apport_utils.py: Fix the quoting in ProcCmdline so that it is fully shell
    compatible.
  * run-tests: Check if kernel crash dump helper is active, and if so, run
    test-apport in kernel mode.
  * problem_report.py: Support an optional second argument of file references
    which controls whether or not the file contents will be compressed/encoded
    (defaults to True for backwards compatibility). Add test suite checks.

 -- Martin Pitt <martin.pitt@ubuntu.com>  Fri, 25 Aug 2006 14:01:47 +0200

apport (0.17) edgy; urgency=low

  * Move packaging information collection from apport to new function
    report_add_package_info() in apport_utils.py, add test suite check.
  * Move operating system information collection from apport to new function
    report_add_os_info() in apport_utils.py, add test suite check.
  * Move /proc information collection from apport to new function
    report_add_proc_info() in apport_utils.py, add test suite check, and fix
    handling of failed /proc/$$/environ reading.
  * preloadlib/libapport.c: Route gcore's stderr to /dev/null to suppress
    error messages during the test suite and to become more compatible to the
    kernel behaviour.
  * Change apport_utils.py to be a public module and ship it in the new
    python-apport-utils package, so that other applications like ubiquity can
    use it easily.
  * po/de.po: Add new translations to make this complete again.
  * problem_report.py, apport_utils.py: Prepend UnitTest classes with '_' so
    that they do not appear in the help() output.
  * apport_utils.py: Add make_report_path(), which constructs the canonical
    crash report pathname for a given report.
  * Add debian/apport.postinst: Remove /usr/share/apport/apport_utils.pyc when
    upgrading from an earlier version, so that the programs in
    /usr/share/apport actually use the version from p-apport-utils.

 -- Martin Pitt <martin.pitt@ubuntu.com>  Tue, 22 Aug 2006 18:14:00 +0200

apport (0.16) edgy; urgency=low

  *  test-apport: Check that non-packaged binaries do not generate a report.
  * apport_utils.py: Add find_file_package() to find the package a file
    belongs to. This uses fgrep /var/lib/dpkg/info/*.list which is much faster
    than dpkg -S. Also add test suite check.
  * apport: Use find_file_package() instead of direct dpkg -S call and pass
    the result to the InformationCollector ctor to avoid grepping the dpkg
    lists twice.
  * apport: Immediately exit if the executable name starts with /home or /tmp,
    to avoid grepping the dpkg database in the common developer case.
  * apport: Replace 0-bytes in ProcCmdline with spaces to keep them readable.
  * apport-gtk: Offer an alternative small report (without the core dump) for
    users with slow internet connection.

 -- Martin Pitt <martin.pitt@ubuntu.com>  Mon, 21 Aug 2006 19:34:47 +0200

apport (0.15) edgy; urgency=low

  * Add apport-unpack: Script to extract the fields of a problem report into
    separate files into a new or empty directory. Mainly useful for extracting
    compressed binary data like the core dump.
  * test-apport: Check that dumped environment only contains security
    insensitive variables.
  * apport: Filter out all environment variables but $SHELL, $PATH, and
    locale/language related ones. Closes: LP#56846
  * test-apport: Delete test report in the cleanup handler so that the
    kernel-mode test can be run multiple times without manual cleanup.
  * test-apport: Check for running apport and test executable processes in
    check_crash().
  * preloadlib/libapport.c: Improve error checking, some robustification.
  * test-apport: If using the preload library, wait a second between the test
    process invocations in the flooding test to mitigate a strange race
    condition that sometimes causes the signal handler not to be executed.

 -- Martin Pitt <martin.pitt@ubuntu.com>  Sun, 20 Aug 2006 16:28:43 +0200

apport (0.14) edgy; urgency=low

  * preloadlib/libapport.c: Write core dump into cwd instead of /tmp to act
    like the current kernel.
  * apport_utils.py: Check APPORT_REPORT_DIR environment variable for an
    alternate crash report directory. This is mainly useful for a local test
    suite.
  * apport: Quiesce the apt module's FutureWarning.
  * preloadlib/libapport.c: Re-raise the signal instead of doing exit() so
    that the process exits with the same code as it would do without the
    library.
  * preloadlib/libapport.c: Close stdout for gcore process.
  * Add test-apport: Use preloadlib/ and APPORT_REPORT_DIR to create a
    sandboxed environment and run various apport functionality tests. Also add
    this script to run-tests.
  * apport_utils.py, delete_report(): Actually try to unlink the report before
    falling back to truncating it to zero bytes.
  * preloadlib/libapport.c: Close stderr for apport process.

 -- Martin Pitt <martin.pitt@ubuntu.com>  Fri, 18 Aug 2006 15:46:37 +0200

apport (0.13) edgy; urgency=low

  * Do not run the test suite on build since on the buildds modifying
    file atimes does not work.

 -- Martin Pitt <martin.pitt@ubuntu.com>  Fri, 18 Aug 2006 00:59:26 +0200

apport (0.12) edgy; urgency=low

  * apport-gtk: Make bug report window resizable when the details are
    expanded. Closes: LP#56672
  * apport_utils.py: Add get_recent_crashes() and a test suite check for it.
  * apport: If the same binary produced more than 5 crashes in the last 24
    hours, ignore the crash. This is a hideous and pretty ad-hoc band-aid to
    avoid flooding users with reports for continuously crashing respawning
    processes. Closes: LP#56362
  * apport: Clean up exit codes to only exit with 0 if report was created, and
    with 1 otherwise (to become more compatible to proposed future kernel
    behaviour, where core dumps are only generated on demand).
  * Add run-tests script which calls all available selftests.
  * debian/rules: Run run-tests during build to have the package FTBFS on
    regressions. Add python build dependency for this (it is already there
    implicitly anyway).

 -- Martin Pitt <martin.pitt@ubuntu.com>  Thu, 17 Aug 2006 16:06:41 +0200

apport (0.11) edgy; urgency=low

  * gtk/apport-gtk.glade: Remove separators from dialogs. Closes: LP#56326
  * apport:
    - Move information collection from ctor to two new separate functions
      collect_runtime_information() (fast, privileged, crashed process must
      exist) and collect_static_information() (slow, unprivileged, crashed
      process does not need to exist). This allows a cleaner design.
    - Add missing close() call in init_error_log().
    - Do not catch SystemExit in the final catch-all-and-log clause (will
      become important once we switch to master/slave processes).
    - Clean up handling of temporary files.
    - Log successful report creation with file and package name, to ease
      debugging.
    - transitive_dependencies(): Do not break on pure virtual dependencies
      (like perl-api-XXX).
  * Add debian/apport.default: Default file to disable apport entirely and to
    change the maximum size of kernel created core dumps.
  * debian/apport.init: Evaluate new default file.

 -- Martin Pitt <martin.pitt@ubuntu.com>  Wed, 16 Aug 2006 17:05:19 +0200

apport (0.10) edgy; urgency=low

  * apport-gtk: Show report file size in bug report window.
  * apport: Correctly handle relative paths to core dumps (use crashed
    process' cwd).
  * Fix the GPL URLs in source file's copyright comments.
  * debian/apport.cron.daily: Add -mindepth 1 to find commands to avoid
    attempting to remove the /var/crash/ directory. Closes: LP#55107
  * problem_report.py:
    - Fix precise whitespace handling in continuation lines, add selftest.
    - Add selftest for reading a report, modifying fields, and writing it
      back.
    - Fix writing back binary data, adapt test suite to check it.
    - Fixed ProblemReport.load() to clean up old data, added selftest.
    - Restructure class to inherit from IterableUserDict and throw away all
      the now obsolete dictionary wrapper methods.
  * debian/apport.init: Add colon to description to make output less
    confusing.
  * Add apport-retrace and install it into apport: This tool takes a crash
    report and refreshes the stack traces in it. This is particularly useful
    if debug symbols are installed now, but haven't been at the time the crash
    occured.

 -- Martin Pitt <martin.pitt@ubuntu.com>  Fri, 11 Aug 2006 15:40:05 +0200

apport (0.9) edgy; urgency=low

  * apport: Call objcopy to throw out READONLY/CODE sections from the core
    dump, which drastically reduces its (uncompressed) size (factor 2 to 10).
    This has little effect on the bzip2'ed core dump, though.
  * apport:
    - Support an optional third command line argument which specifies the
      location of a core dump.
    - If a core dump is given, call gdb on the core dump instead of the
      crashed process. We cannot attach to the latter if we are called by the
      kernel (since the crashed process is in uninterruptible kernel sleep).
    - If no core dump is given, do not attempt to do anything gdb related.
    - This matches the future behaviour of the kernel crash dump helper while
      remaining compatible to the previous call semantics.
  * Add preloadlib/{Makefile,libapport.c}: LD_PRELOADable library which
    emulates the future kernel behaviour. This is ONLY for testing and
    development purposes. It uses unsafe temporary file handling and thus must
    not be used on production boxes!
  * Ship preloadlib/* as examples in package 'apport' for people who want to
    play with it until the new kernel arrives.
  * Add preloadlib/README: Explain how to use the preload library.

 -- Martin Pitt <martin.pitt@ubuntu.com>  Wed,  9 Aug 2006 12:12:20 +0200

apport (0.8) edgy; urgency=low

  * apport_utils.py:
    - Add two new functions seen_report() and mark_report_seen().
    - get_new_reports(): Only return unseen reports, add function
      get_all_reports() for the old behaviour.
  * gtk/apport-gtk.py: Do not delete reports after notifying about them. This
    way, we do not need to add another button to save the report (which is
    considered evil UI-wise), but still retain the report for filing and
    examining later.
  * Replace all usages of '/var/crash' to a new global variable in
    apport_utils; this is particularly useful for test suites.
  * apport.py: Overwrite old reports if they are seen.
  * apport_utils.py: Add a test suite for all exported functions.

 -- Martin Pitt <martin.pitt@ubuntu.com>  Tue,  8 Aug 2006 19:29:23 +0200

apport (0.7) edgy; urgency=low

  * Add apport_utils.py: Factorize out some common code of apport-gtk,
    possible future frontends, and some backend tools.
  * Add apport-checkreports: Test if there are new crash reports for the
    invoking user. This factorizes out the tests we currently do in
    update-notifier and makes them easier to change and keep in sync with
    apport itself. Ship the script in the apport package.

 -- Martin Pitt <martin.pitt@ubuntu.com>  Tue,  8 Aug 2006 17:24:46 +0200

apport (0.6) edgy; urgency=low

  * Add missing intltool build dependency to fix FTBFS.

 -- Martin Pitt <martin.pitt@ubuntu.com>  Thu,  3 Aug 2006 09:15:42 +0200

apport (0.5) edgy; urgency=low

  * apport-gtk: Remove the crash report after it got displayed.
  * apport-gtk: Fix exception on startup if no readable crash reports exist.

 -- Martin Pitt <martin.pitt@ubuntu.com>  Wed,  2 Aug 2006 23:42:34 +0200

apport (0.4) edgy; urgency=low

  * Implement completely new UI according to the design described at
    https://wiki.ubuntu.com/CrashReporting. Many thanks to Matthew Paul
    Thomas!
  * po/Makefile: Fix default target to not just break. Now it builds the .pot
    file.
  * debian/rules: Build .pot file on package build for automatic Rosetta
    import.
  * Bring German translations up to date.
  * po/Makefile: Supply '--language=python' to intltool-update to properly
    extract strings from apport-gtk.

 -- Martin Pitt <martin.pitt@ubuntu.com>  Wed,  2 Aug 2006 23:14:58 +0200

apport (0.3) edgy; urgency=low

  * debian/rules clean: Also clean po/.
  * debian/apport.cron.daily: Clean away empty files everytime.
  * apport: Only consider a report as already present if it has a non-zero
    size.
  * apport: Set proper group for report files instead of 'root'.
  * apport-gtk: Ignore 0-sized reports.
  * apport-gtk: Add button to remove the current report (by truncating the
    file to zero bytes; a user cannot unlink files in /var/crash).
  * apport-gtk: Only display reports that the user can actually read.
  * problem_report.py: Add 'binary' option to ProblemReport.load() to
    optionally skip binary data.
  * debian/rules: Clean stale *.pyc files.
  * python-gtk: Do not load binary data (core dumps, etc.) to greatly speed up
    the GUI. They are just gibberish anyway.
  * apport: Switch from apt_pkg to apt, add SourcePackage: to reports.
  * apport-gtk: Use source package name for the Malone URL.
  * debian/rules: Call setup.py install with --no-compile to not ship *.pyc in
    debs.

 -- Martin Pitt <martin.pitt@ubuntu.com>  Mon, 31 Jul 2006 13:11:52 +0200

apport (0.2) edgy; urgency=low

  * debian/apport.cron.daily: Do not produce error messages if 'find' does not
    find any crash reports.
  * problem_report.py: Support iterators, add test case.
  * apport: Filter out trailing 0-byte from ProcCmdline.
  * Add a simple GTK frontend, ship it in new package apport-gtk.

 -- Martin Pitt <martin.pitt@ubuntu.com>  Thu, 27 Jul 2006 23:52:33 +0200

apport (0.1) edgy; urgency=low

  * Initial release. This package implements the client backend part of
    https://wiki.ubuntu.com/AutomatedProblemReports.

 -- Martin Pitt <martin.pitt@ubuntu.com>  Mon, 24 Jul 2006 14:21:10 +0200<|MERGE_RESOLUTION|>--- conflicted
+++ resolved
@@ -1,16 +1,11 @@
 apport (0.83) UNRELEASED; urgency=low
 
   * apport/crashdb.py: Separate abstract from implemented functions.
-<<<<<<< HEAD
-  * apport/crashdb.py: Add method interfaces for crash duplicate detection.
-
- -- Martin Pitt <martin.pitt@ubuntu.com>  Fri, 08 Jun 2007 13:22:57 +0200
-=======
   * apport/crashdb.py, apport/packaging.py, apport/ui.py: Use
     NotImplementedError instead of Exception in the abstract methods.
-
- -- Martin Pitt <martin.pitt@ubuntu.com>  Fri, 08 Jun 2007 13:28:40 +0200
->>>>>>> 03b929aa
+  * apport/crashdb.py: Add method interfaces for crash duplicate detection.
+
+ -- Martin Pitt <martin.pitt@ubuntu.com>  Fri, 08 Jun 2007 13:22:57 +0200
 
 apport (0.82) gutsy; urgency=low
 
