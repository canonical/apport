<<<<<<< HEAD
apport (0.66) UNRELEASED; urgency=low

  * Remove apport/MultipartPostHandler.py, this functionality moved to
    python-launchpad-bugs now. Add a dependency to that package.
  * apport/ui.py, upload_launchpad_blob(): Use the shiny new
    launchpadBugs.storeblob.upload().
  * bin/apport-retrace: Attach retraced stack traces back to the Launchpad bug
    report if no other output option is given (This corresponds to the
    in-place editing when a report file is specified). Add option --cookie to
    specify a Mozilla-style cookie file for the necessary Launchpad
    authentication.
  * man/apport-retrace.1: Document above apport-retrace changes.
  * bin/apport-chroot: Add --cookie option: temporarily symlink cookie into
    the chroot and pass it to apport-retrace in retrace mode.

 -- Martin Pitt <martin.pitt@ubuntu.com>  Sat, 10 Mar 2007 15:01:57 +0100

apport (0.65) UNRELEASED; urgency=low
=======
apport (0.65) feisty; urgency=low
>>>>>>> 916bb904

  * debian/local/setup-apport-retracer:
    - Replace grep-dctrl with grep call, since grep-dctrl is not installed in
      all the DC chroots.
    - Do not download apport source from archive.u.c., instead require that
      this script lives in the unpacked apport source tree.
  * bin/apport-chroot: Use apt-get options -y and --allow-unauthenticated when
    installing additional packages.
  * bin/apport-chroot: Handle --extra-package for 'upgrade', too, to provide a
    simple way of adding a package to an existing chroot tarball.
  * debian/local/setup-apport-retracer: Create tarball chroots by default.
    It only imposes a negligible overhead, and sharing unpacked directories
    with multiple people is just too brittle.
  * bin/apport-retrace: Add option --no-purge to not purge unpacked packages
    after retracing. This is (only) useful with temporarily unpacked chroots,
    since it's only a waste of time there.
  * bin/apport-chroot: Call apport-retrace with --no-purge when retracing in a
    chroot tarball.
  * apport/chroot.py: Add fix_symlinks() method to remove the chroot root
    directory prefix from symbolic links; they prevent function of tarball
    chroots and moving around directory chroots. Add test case.
  * bin/apport: Fix symlinks after creating and upgrading a chroot.
  * bin/apport-chroot: Add option --save to update a tarball after logging
    in to it.

 -- Martin Pitt <martin.pitt@ubuntu.com>  Sat, 10 Mar 2007 21:21:25 +0100

apport (0.64) feisty; urgency=low

  * bin/apport-chroot: Add 'login' command.
  * bin/apport-chroot: Install apport-retrace into a newly created chroot.
  * Add debian/local/setup-apport-retracer: Script to install local versions
    of apport, debootstrap, fake{,ch}root libraries, and a feisty apport
    fakechroot. This works OOTB on ronne's amd64 and i386 feisty chroots. The
    script is not shipped in any package yet, but it's convenient to ship it
    in revision control and in the source.
  * apport/report.py, _check_interpreted(): When calling an interpreter with a
    script name as argument, set ExecutablePath to the script instead of the
    interpreter. Add test case. (LP: #88794)
  * apport/report.py, search_bug_patterns(): Catch all exceptions from
    urlopen(), not just IOError. Sometimes this fails with funnier errors.
    (LP: #89589)
  * bin/apport-retrace: Give some additional explanation when installing
    packages fails. (LP: #89916)
  * apport/fileutils.py, get_all_{system_,}reports(): Fix file access race
    condition. (LP: #89977)
  * bin/apport-retrace: Add option -p/--extra-package to install an additional
    package for retracing. May be specified multiple times. Document new
    option in man/apport-retrace.1. (LP: #90077)
  * bin/apport-chroot: Add a similar option -p/--extra-package and install
    those in the 'create' command and simply pass it to apport-retrace in the
    'retrace' command. (LP: #90077)
  * bin/apport-chroot: Add a -v/--verbose option.
  * bin/apport-retrace: Do not complain about missing ddebs for Arch: all
    packages.

 -- Martin Pitt <martin.pitt@ubuntu.com>  Tue,  6 Mar 2007 16:20:41 +0100

apport (0.63) feisty; urgency=low

  New feature: fakechroot support for apport-retrace

  * bin/apport-retrace:
    - Simplify program design and throw away the complicated debug symbol
      sandbox generation, along with the -d and -C options.  Instead, directly
      install the missing packages and ddebs with apt. This makes the tool more
      suitable for running in chroots and has often been requested anyway.
    - Add option -u/--unpack-only which causes additionally installed packages
      to be unpacked without being configured and purged again after
      retracing. This allows apport-retrace to work under fakechroot and has
      the nice side effect of speeding up package installation (we do not care
      about configuration for retracing anyway).
  * man/apport-retrace.1: Update description for the new behaviour, drop
    documentation of the -d and -C options, and add documentation of -u.
  * Add apport/chroot.py: Class for representing and working with chroots;
    this uses the fakeroot and fakechroot libraries when being called as
    non-root.
  * Add bin/apport-chroot: CLI frontend for doing various things with
    chroots (including fakeroot/fakechroot support from the Chroot class). For
    now, this implements:
    - create a chroot (tarball or directory)
    - dist-upgrade a particular or all chroots
    - apport-retrace a bug or Apport report file
  * setup.py: Ship apport-chroot in scripts directory.
  * Add a new package apport-retrace which ships apport-retrace and
    apport-chroot and carries all the heavier dependencies (binutils,
    python-launchpad-bugs, python-apt, etc.). Drop the latter two dependencies
    from the apport package. This allows us to install the apport-retrace
    package in fakechroots (not possible with apport itself) and avoid
    unnecessary dependencies on normal desktop installations.

 -- Martin Pitt <martin.pitt@ubuntu.com>  Mon,  5 Mar 2007 11:20:36 +0100

apport (0.62) feisty; urgency=low

  * apport/ui.py, collect_info(): Use REThread instead of Thread and raise
    exceptions from it, so that errors during info collection actually become
    visible.
  * apport/report.py, add_proc_info(): Check that ExecutablePath actually
    exists, so that invalid values from transient error conditions are ignored
    (such as '/usr/bin/gnome-panel\x00\x00\x8b (deleted)').
  * apport/packaging.py: Add interface get_system_architecture() to return the
    system architecture in the distro specific notation. This can differ from
    get_architecture(package) on multiarch platforms such as amd64.
  * backends/packaging-dpkg.py: Implement get_system_architecture() to return
    dpkg --print-architecture, add a shallow test case.
  * apport/report.py, add_package_info(): Rename key 'Architecture:' to
    'PackageArchitecture:' for clarity.
  * apport/report.py, add_os_info(): Add system architecture as
    'Architecture:' field.
  * apport/ui.py, create_crash_bug_title(): Append warning about non-native
    package if package architecture does not match the system's one.
  * All test suites: Remove redundant word 'behaviour' from test descriptions.
  * test-hooks: Run tests on installed hooks in /usr/share/apport by default
    and add a '--local' switch to test the hooks in the source tree instead.
    Use this option in run-tests.
  * apport/report.py, test_add_proc_info(): Change the python script test
    so that it does not depend on being run in the source tree.
  * run-tests: Add a 'local' command line option which runs tests on the files
    and modules in the build tree. Run tests on system files/modules by
    default.
  * setup.py, debian/apport.install: Ship test-hooks, test-apport, and
    run-tests in /usr/share/apport/testsuite/, so that the full test suite can
    be run in the installed system.
  * gtk/apport-gtk.desktop.in: Only show in Gnome and Xfce.
  * qt4/apport-qt.desktop.in: Only show in KDE.

 -- Martin Pitt <martin.pitt@ubuntu.com>  Thu,  1 Mar 2007 10:43:29 +0100

apport (0.61) feisty; urgency=low

  * bin/apport:
    - Kernel 2.6.20-9 now sets CORE_REAL_RLIM to -1 instead of not setting it;
      handle this case correctly. (LP: #87065)
    - Add forgotten multiplication of CORE_REAL_RLIM with 1024, since ulimit
      sets kB, not bytes.

 -- Martin Pitt <martin.pitt@ubuntu.com>  Tue, 27 Feb 2007 16:06:11 +0100

apport (0.60) feisty; urgency=low

  * gtk/apport-gtk.glade: Reintroduce window titles. Since the crash
    notifications are like alerts, title have been removed recently to comply
    with Gnome HIG standards, but then the user will get 'nameless window'
    buttons in the task bar. Let's have the smaller evil then. (LP: #87164)
  * apport/packaging.py: Add get_architecture() interface for determining the
    architecture of a particular package (which might not match the overall
    system architecture on multiarch-capable systems, e. g. an i386 Firefox
    package installed on amd64).
  * backends/packaging-dpkg.py: Implement get_architecture() and add test
    case.
  * apport/report.py, add_package_info(): Add Architecture: field.
    (LP: #87424)
  * apport/ui.py: Already mark report as seen when we load it, not just in the
    information collection thread. That way, reports will only be shown once
    on systems which have /var/crash mounted noatime, too. (LP: #85809)
  * apport/fileutils.py, mark_report_seen(): If os.utime() fails, and opening
    the report file for reading does not change the atime (happens with
    noatime mount option), don't throw an exception, just delete the report.
    (other aspect of LP: #85809)
  * qt4/apport-qt: Wrap gettext() into an unicode(str, 'UTF-8') call,
    otherwise all non-ASCII unicode strings are broken. (LP: #87757)

 -- Martin Pitt <martin.pitt@ubuntu.com>  Mon, 26 Feb 2007 20:55:40 +0100

apport (0.59) feisty; urgency=low

  * apport/report.py: Check that interpreter options are discarded in
    test_check_interpreted_script(). This replicates bug #87005.
  * apport/report.py, _check_interpreted_script(): Filter out interpreter
    command line options. This should make the detection of interpreted
    scripts more robust. (LP: #87005)
  * test-apport, check_crash(): Differ between expecting the program dumping
    core and finding a core dump on disk, because this is not equivalent any
    more with core pipelining.
  * bin/apport: Write core files into a process' cwd if the process' ulimit
    requests and permits it and the crashes process is not packaged, so that
    developers get happy again. Test this behaviour with various ulimits in
    test-apport.
  * test-apport: Check that the core file written by apport is valid. This
    uncovers kernel bugs like #87065
  * problem_report.py test suite: Use assertAlmostEqual() when comparing stat
    times, since they are floats on some systems.
  * apport/report.py, add_gdb_info():
    - Remove all the initial gdb output, which gets rid of the duplicated #0
      line.
    - Replace some stray tabs with spaces.
    - Thanks to Kees Cook for this!

 -- Martin Pitt <martin.pitt@ubuntu.com>  Thu, 22 Feb 2007 19:52:52 +0100

apport (0.58) feisty; urgency=low

  * qt4/apport-qt.desktop.in  move to System menu

 -- Jonathan Riddell <jriddell@ubuntu.com>  Tue, 20 Feb 2007 11:35:17 +0000

apport (0.57) feisty; urgency=low

  * apport/ui.py: Intercept ENOMEM and fail gracefully; there is little else
    we can do at that point, and there is no point in presenting a crash
    report for this. (LP: #85155)
  * apport/ui.py: Ignore KeyError when deleting the CoreDump field on sending
    a reduced report. This Should Not Happen™, but nevertheless did.
    (LP: #86083)
  * gtk/apport-gtk, qt4/apport-qt: Intercept ImportError for the non-builtin
    Python modules. This usually happens for crashes when there is a
    dist-upgrade active and some Python packages have not been configured yet.
    (LP: #86007)
  * apport/ui.py: If the problem report does not apply to a packaged program,
    and we have an ExecutablePath, mention it in the error message for easier
    debugging.
  * apport/python_hook.py: Resolve symbolic links in ExecutablePath.
    (LP: #85529)
  * apport/ui.py, open_url(): Remove debugging print statement again, now
    that we tracked down bug #83974.

 -- Martin Pitt <martin.pitt@ubuntu.com>  Mon, 19 Feb 2007 14:40:29 +0100

apport (0.56) feisty; urgency=low

  * apport/ui.py, open_url(): When being invoked as root, call gnome-open or
    firefox as root through sudo instead of dropping our uid/gid and calling
    it normally. The latter does not work for Firefox for some  mysterious
    reason. Thanks to Mika Fischer for this trick. (LP: #81207)
  * Add debian/local/ubuntu-bug.1: Manpage for ubuntu-bug. Add it to
    debian/apport.manpages.
  * qt4/apport-qt: Add some missing features that are present in the GTK UI:
    - Do not show details by default, add a button to show them.
    - Add complete/reduced bug report radio buttons.
    - Thanks to Michael Hofmann for this!

 -- Martin Pitt <martin.pitt@ubuntu.com>  Thu, 15 Feb 2007 14:59:07 +0100

apport (0.55) feisty; urgency=low

  * Add debian/local/ubuntu-bug: Check for a running KDE or Gnome session,
    availability of apport-gtk and -qt, and open the appropriate GUI in bug
    filing mode. This makes it convenient for shell users and is also required
    for proper Firefox 'Report a bug...' menu integration (see bug #85041).
  * debian/apport.install: Install ubuntu-bug to /usr/bin.
  * gtk/apport-gtk: Generously add some gtk.main_iteration() calls to avoid
    hanging dialogs, since we do not have a main loop.
  * apport/ui.py: Do not silently ignore exceptions while uploading data to
    Launchpad, but intercept them and display their message in the error
    dialog. (Part of LP: #84992)
  * apport/ui.py: Switch from edge.launchpad.net to production launchpad.net,
    since the necessary bits are now there. (LP: #84992)

 -- Martin Pitt <martin.pitt@ubuntu.com>  Wed, 14 Feb 2007 13:37:52 +0100

apport (0.54) feisty; urgency=low

  * bin/apport: Re-enable, now that our kernel has been fixed to pipe complete
    core dumps to us.

 -- Martin Pitt <martin.pitt@ubuntu.com>  Tue, 13 Feb 2007 09:33:38 +0100

apport (0.53) feisty; urgency=low

  * apport/ui.py, open_url(): Remove some accidentally left-over debugging
    junk.
  * gtk/apport-gtk: Process pending GTK events after hiding the info
    collection window to avoid a hanging dead dialog.
  * gtk/apport-gtk: Do not count the lines of fields with binary data. This
    particularly avoids long delays with huge core dumps. (LP: #81979)
  * apport/ui.py, open_url(): Print URL to stdout, so that we can debug the
    weirdness in #83974.

 -- Martin Pitt <martin.pitt@ubuntu.com>  Mon, 12 Feb 2007 16:57:05 +0100

apport (0.52) feisty; urgency=low

  * apport/report.py: Fix hook directory to be
    /usr/share/apport/package-hooks/,  not /u/s/apport/.
  * Add doc/package-hooks.txt: Document per-package hooks, ship in package
    apport.
  * Add debian/apport.dirs: Ship package-hooks/ directory.
  * gtk/apport-gtk, qt4/apport-qt: Fix detection of binary data so that the
    CoreDump is not displayed as incomprehensible gibberish any more.
  * Add qt4/apport-qt.desktop.in and add it to POTFILES.in.
  * bin/apport-retrace: --verbose can now be specified multiple times to
    increase verbosity and debug package installation. Also, fix some quoting
    bugs. Thanks to Kees Cook for this!
  * qt4/apport-qt: Fix restart button handling. (LP: #84202)
  * qt4/apport-qt: Do not try to call splitlines() on a report value that is a
    file reference; just display the reference instead. (LP: #84196)
  * bin/apport: Disable for now, since the current kernel produces cropped
    core dumps and thus we get totally useless crash reports

 -- Martin Pitt <martin.pitt@ubuntu.com>  Fri,  9 Feb 2007 18:58:08 +0100

apport (0.51) feisty; urgency=low

  New feature: Qt4 GUI implementation:

  * Added qt4/: Qt4 implementation of the abstract user interface. Thanks to
    Michael Hofmann <mh21@piware.de> for that!
  * debian/copyright: Add Michael as copyright holder.
  * setup.py, debian/control, debian/apport-qt.install: Packaging bits for
    apport-qt.
  * Move translations from apport-gtk to apport, since they are shared between
    frontends. Add appropriate Conflicts/Replaces (we don't strictly need it
    here because we strip them anyway, but we need that for the moving icon
    anyway).
  * Move icon from apport-gtk to apport, since it is/can be shared between
    frontends.

  Improvements:

  * Replaced old apport.png icon stolen from bug-buddy with nice SVG one.
    Thanks to Troy Sobotka for this!
  * debian/copyright: Add Troy as copyright holder for the icon.
  * bin/apport-retrace, man/apport-retrace.1: Document that report can now be
    a LP bug number.

 -- Martin Pitt <martin.pitt@ubuntu.com>  Thu,  8 Feb 2007 20:01:12 +0100

apport (0.50) feisty; urgency=low

  * gtk/apport-gtk.glade: Fix 'prolem' typo.
  * bin/apport-retrace: Use python-launchpad-bugs to create a Report object
    from a given Launchpad bug number (given as argument instead of the report
    file path). Add appropriate p-l-b dependency.
  * gtk/apport-gtk: Mark '(binary data)' string as translatable.

 -- Martin Pitt <martin.pitt@ubuntu.com>  Thu,  8 Feb 2007 15:15:47 +0100

apport (0.49) feisty; urgency=low

  * gtk/apport-gtk.glade: Fix s/send/sent/ typo. Closes: LP#83061
  * apport/ui.py, create_crash_bug_title(): Cope with odd Tracebacks that are
    shorter than three lines. Add test case from the bug. Closes: LP#83556
  * apport/python_hook: Do not create a report if the binary is ignored. Add
    test case. Closes: LP#83566
  * gtk/apport-gtk: Do not save/alter crash dialog title any more, it's empty
    now.
  * apport/ui.py, open_url(): Check the user's session for
    ksmserver/gnome-session to decide whether to prefer kfmclient or
    gnome-open. Also, only call Firefox directly if gconf's prefered browser
    is actually Firefox. Closes: LP#82007

 -- Martin Pitt <martin.pitt@ubuntu.com>  Tue,  6 Feb 2007 18:33:15 +0100

apport (0.48) feisty; urgency=low

  New feature: Infrastructure for reporting kernel Oopses:

  * Add bin/kernel_hook and ship it in /usr/share/apport. The kernel can call
    this on an Oops. Add a test suite for it to test-hooks.
  * apport/ui.py: Add support for reporting ProblemType: Kernel reports, and
    add test suite for the workflow.
  * gtk/apport-gtk{,.glade}: Add implementation for ui_present_kernel_error().

  Improvements:

  * Merged various apport-retrace improvements from Kees' branch:
    - Add various options to override some report fields with local values.
    - Add --verbose option and be quiet by default.
    - Read ProcMaps for additional library dependencies, to also catch
      libraries loaded at runtime (plugins).
    - Set correct debug file directory when starting an interactive gdb
      session with -g.
  * Add gtk/apport-gtk.desktop.in: Desktop file for calling apport-gtk in
    'file a distro bug' mode, to be displayed in gnome-panel's System menu
    (see bug-reporting-tool spec). Also add a Makefile to do the
    intltool-merge dance, add it to POTFILES.in, and ship it in
    debian/apport-gtk.install.
  * bin/apport: Call add_os_info(), so that we get architecture information
    even for 'naked' reports which didn't go through UI enrichment.
  * Add ./test-hooks: Test suite for the various package hooks shipped with
    apport. Test the package problem hook for now.

  Bug fixes:

  * debian/control: Add missing python-apt dependency to apport
    (apport-retrace needs it). Thanks to Kees Cook for noticing.
  * debian/control: Add gdb dependency to python-apport.
  * backends/packaging-dpkg.py test suite: Verify that packages returned by
    get_dependencies() actually exist. This catches the 'chops off first
    letter of package name sometimes' bug.
  * backends/packaging-dpkg.py, _init_status(): Add missing space to Depends:
    field format in dpkg-query call. This fixes the chopped-off first letters
    in the 'Dependencies' report field.
  * setup.py: Remove version attribute, we do not update and use it anyway.
  * apport/ui.py: Do not crash if Package: specifies a nonexisting package.
    Display a proper error message instead. Add test_run_crash_errors() test
    case.
  * apport/report.py, add_package_info(): Fix crash when the first dependency
    is not installed. Closes: LP#82561
  * gtk/apport-gtk.glade: Remove window titles in alert dialogs to comply with
    Gnome HIG. Closes: LP#83123

 -- Martin Pitt <martin.pitt@ubuntu.com>  Mon,  5 Feb 2007 12:19:35 +0100

apport (0.47) feisty; urgency=low

  * apport/report.py, add_hooks_info(): Only use first part of 'Package:',
    there might be a version number and a changed files list which we must not
    propagate to the import statement. Closes: LP#82566

 -- Kees Cook <kees@ubuntu.com>  Wed, 31 Jan 2007 15:37:11 -0800

apport (0.46) feisty; urgency=low

  * debian/control: Bump dependencies to python-apport due to recent changes
    in expected return values in some UI functions. Closes: LP#82267
  * bin/package_hook: Remove erroneous 'import apport.packaging', which
    shadows the packaging variable in the apport package. This unbreaks the
    package problem hook. Closes: LP#82297

 -- Martin Pitt <martin.pitt@ubuntu.com>  Wed, 31 Jan 2007 07:51:24 +0100

apport (0.45) feisty; urgency=low

  New feature: Infrastructure for package install/upgrade failures:

  * Add bin/package_hook: Script for creating a report for a package
    installation/upgrade failure. It receives a package name, a number of log
    files, and an ErrorMessage: from stdin. This will be called from e.g.
    dist-upgrader.
  * setup.py, debian/apport.install: Ship package_hook.
  * apport/ui.py: If ProblemType is 'Package', call a new function
    self.ui_present_package_error() instead of presenting a crash. Add test
    suite checks for the package error report workflow.
  * apport/ui.py, create_crash_bug_title(): Create default bug title for
    package reports. Add various test cases.
  * gtk/apport-gtk{,.glade}: GTK implementation of ui_present_package_error().

  New feature: Maintain a per-binary blacklist to inhibit apport crash reports
  until the binary changes. Closes: LP#79408

  * apport/report.py: Add new Report methods check_ignored() and mark_ignore()
    to check for/set ignore list entries. Add test cases.
  * apport/ui.py: Add another return value of ui_present_crash() to specify
    whether or not to blacklist the current crash's executable. Check workflow
    of both responses in the test suite.
  * gtk/apport-gtk{,.glade}: Add a blacklist checkbox to the crash
    notification dialogs.
  * bin/apport: Do nothing if the current crash is blacklisted.
  * test-apport: Test blacklisting.

  Bug fixes:

  * gtk/apport-gtk: Fix return code for restarting the application ('reopen' ->
    'restart'). Closes: LP#81422
  * test-apport: Adapt to new core_pattern kernel interface mode:
    - Check core_pattern instead of the obsolete crashdump sysctl to determine
      whether or not apport is running.
    - Give apport max. 10 seconds to complete. The current kernel reaps the
      crashed process as soon as writing the core dump to the pipe is
      finished, but apport still needs to write the report file.
    - Do not EXFAIL the test for crashes in nonwriteable cwd any more, since
      it is now supposed to work (we do not write a core dump to the disk any
      more).
  * run-tests, use-local: Adapt to new core_pattern kernel interface.
  * apport: Improve logging of exceptions, include environment variables.
  * apport/report.py test suite: Use gdb to generate a test core dump, do not
    rely on kill(SIGSEGV) and the kernel to do it (since we now use a pipe in
    core_pattern).
  * backends/packaging-dpkg.py: Fix return value of get_modified_files() if
    dpkg .list file is missing.
  * apport/report.py, add_package_info(): Do not produce stray empty lines for
    uninstalled alternative dependencies.
  * apport/report.py: Fix test_add_gdb_info_script() to not leave behind a
    stray gzip process which randomly blocks stdin. Closes: LP#78421
  * backends/packaging-dpkg.py: Do not read the dpkg status in the
    constructor, but lazily initialize it when actually calling a query
    function. This avoids imposing the dpkg-query overhead for programs that
    import the apport package without doing package queries (such as any
    Python program under Ubuntu, due to the Python crash hook).
  * apport/ui.py, create_crash_bug_title():
    - Do not crash on an empty StacktraceTop. Closes: LP#81677
    - Do not mention an unknown function name ('??') in the bug title;
      instead, use the topmost function with a known name, or leave it out
      at all.
    - Add test cases for these situations.
  * apport/report.py, _get_ignore_dom(): Do not throw an error for an empty
    ignore list file.

  Code cleanups:

  * apport/report.py test suite: Refactorize generation of test crash program
    and core dump generation.
  * Consistently use 'in'/'not in' instead of find() for substring searches.
  * Changed the packaging backend import, so that its methods can now be
    accessed at apport.packaging instead of apport.packging.impl.

 -- Martin Pitt <martin.pitt@ubuntu.com>  Sun, 28 Jan 2007 12:34:05 +0100

apport (0.44) feisty; urgency=low

  Some more 'Need for Speed' optimizations:

  * backends/packaging-dpkg.py, _check_files_md5(): Also accept a md5sum
    string in addition to a md5sum file.
  * backends/packaging-dpkg.py, get_modified_files(): Compare package file's
    ctime and mtime against the package list file's mtime and only md5sum the
    files that are newer. This drastically reduces the amount of md5suming
    (usually to zero) and thus speeds up the information collection.
  * backends/packaging-dpkg.py: Use a single hackish 'dpkg-query --show *'
    as a portable variant of 'cat /var/lib/dpkg/status' to pre-fill the status
    cache with all packages instead of calling dpkg -s on every single package
    we query. This changes the time for figuring out dependencies and their
    versions from 'unbearable for many packages' to 'barely noticeable'.

  New feature: per-package apport hooks to collect additional information:

  * apport/report.py: Add method add_hooks_info() which executes a function
    add_info(report) from /usr/share/apport/<package>.py. Also add
    appropriate test cases. This provides per-package hooks for apport.
  * apport/ui.py: Call add_hooks_info() in the information collection thread.

  Bug fixes:

  * apport/report.py: Add some more test cases for _check_interpreted() for
    Python scripts.
  * apport/python_hook.py: Check for a correct ExecutablePath in
    test_general().
  * apport/python_hook.py: Use fileutils.likely_packaged() instead of
    checking for /tmp and home, so that we ignore stuff in /usr/local, too.
    Closes: LP#81244
  * apport/python_hook.py: If we figure out an ExecutablePath which is not
    actually an executable, do not create a report. This particularly affects
    interactive python sessions where sys.argv[0] is empty and thus
    ExecutablePath ends up being the current directory. Add test cases.
    Closes: LP#81237

 -- Martin Pitt <martin.pitt@ubuntu.com>  Wed, 24 Jan 2007 17:16:04 +0100

apport (0.43) feisty; urgency=low

  * apport/ui.py: Add method create_crash_bug_title() to construct a
    reasonable standard bug title for crash reports, so that the automatic
    duplicate detection actually has a chance to work. Also add test cases for
    various signal crashes and an unhandled Python exception.
  * apport/ui.py, file_report(): Submit a default bug title for crash reports.
    Closes: LP#79657

 -- Martin Pitt <martin.pitt@ubuntu.com>  Tue, 23 Jan 2007 16:26:40 +0100

apport (0.42) feisty; urgency=low

  New feature: https://wiki.ubuntu.com/ApportImprovements (kernel interface
  change):

  * bin/apport: Support calling without arguments, to support new semantics
    agreed in the ApportImprovements spec: macro values (in particular, pid
    and signal number) are passed as environment variables.
  * preloadlib/libapport.c: Simulate new kernel behaviour described above.
  * debian/apport.init: Set the kernel's core_pattern sysctl to pipe to apport
    if the edgy-style 'crashdump-helper' sysctl helper does not exist.

  Bug fixes:

  * bin/apport-retrace: Beautify error message when report file is not
    accessible. Closes: LP#79568
  * apport/ui.py: Fix crash in the bug pattern search thread if we could
    not determine a package name. Closes: LP#77872
  * bin/apport: Only unlink the core dump if it still exists. Closes: LP#80866
  * gtk/apport-gtk.glade: Fix expand/fill attributes so that the expander gets
    all the space when resizing the window. Closes: LP#80987
  * problem_report.py, write_mime(): Make sure that multi-line values that go
    to the summary are terminated with a newline.
  * apport/ui.py: Fix error message invocation for reporting cloakroom upload
    failure.
  * problem_report.py, write_mime(): Fix off-by-one comparison of the 'inline
    text' treshold, so that apport's StacktraceTop field appears in bug
    summaries. Also fix a corner case in CR line ending handling. Check both
    things in the test suite.
  * gtk/apport-gtk: Add missing 'import subprocess.'. Closes: LP#81007
  * debian/control: Bump apport's and apport-gtk's dependency to python-apport
    to make sure that apport.ui is available. Closes: LP#81019
  * apport/ui.py: Add missing 'import pwd'. Closes: LP#81033

  Minor improvements:

  * apport/ui.py: Get the cloakroom ticket number from the
    X-Launchpad-Blob-Token HTTP header instead of parsing the resulting page.

 -- Martin Pitt <martin.pitt@ubuntu.com>  Tue, 23 Jan 2007 11:27:20 +0100

apport (0.41) feisty; urgency=low

  New feature: Use Malone cloakroom for uploading reports. Closes: LP#70919

  * gtk/apport-gtk.glade: Redesign bug reporting dialog to have a 'Create bug
    report' and a 'Cancel' button. Also assign GTK_RESPONSE_* constants to the
    dialog buttons. Go back to Glade 2 since Glade 3 still sucks too much.
  * gtk/apport-gtk: Adjust workflow for sending report to Malone cloakroom
    instead of asking the user to attach the file. Sending is not yet
    implemented, though.
  * gtk/apport-gtk: Do not show any dialogs any more when filing a bug.
  * Add apport/MultipartPostHandler.py: This module provides an urllib2 opener
    for uploading file attachments to forms over HTTP POST. This module is
    (C) 2006 Will Holcomb <wholcomb@gmail.com> and was taken from
    http://odin.himinbi.org/MultipartPostHandler.py. (This is a serious hole
    of the Python standard library IMHO.)
  * apport/ui.py, file_report(): Upload blob to Malone (edge.launchpad.net for
    now), retrieve the ticket, and pass it to +filebug.

  Refactorizations:

  * gtk/apport-gtk: Major refactorization to use modal dialogs and run()
    instead of loosely coupled event handlers.
  * Add apport/ui.py: Abstract frontend which encapsulates the logic, workflow
    and UI independent bits and provides UI hooks for concrete
    implementations. This both makes it easy to write more frontends like Qt
    or CLI, and also makes the code automatically testable. Add an extensive
    testsuite.
  * run-tests: Add ui.py testsuite.
  * gtk/apport-gtk: Port to ui.py's UserInterface (which means moving 1/3 of
    the code into the new ui_*() methods and throwing away the rest).
  * Add apport/REThread.py: Enhanced threading.Thread class that can propagate
    the return value and uncaught exceptions of run() to the calling thread.
  * apport/ui.py: Get rid of thread_check_bugpatterns() and hackish exception
    handling, rewrite using REThread.
  * apport/ui.py, gtk/apport-gtk: Add progress bar to report upload. It is
    indefinite for now, because neither urllib2 nor httplib support upload
    progress.

  Bug fixes:

  * gtk/apport-gtk.glade: Merged Gnome HIG fixes from Sebastian Heinlein,
    thank you!
  * Merge patch from Sebastian Heinlein to properly treat the apport-gtk icon
    the dh_iconcache way and make it themeable. Thank you!
  * gtk/apport-gtk: Remove periods from primary dialog texts to comply with
    Gnome HIG standards.
  * backends/packaging-dpkg.py, get_file_package(): Process list files in
    chunks of 100, so that we do not exceed the maximum command line length if
    there is a large number of packages installed. Closes: LP#64839
  * gtk/apport-gtk: Use pgrep with -u instead of pidof for testing whether the
    crashed process is already running again, so that we do not match
    processes of other users. Add procps package dependency for this.
  * gtk/apport-gtk: Only offer to restart programs that are in the $PATH. E.
    g. /usr/lib/firefox/firefox-bin cannot be called directly.
    Closes: LP#79623
  * apport/report.py: Disassemble 16 instructions instead of 32 bytes to
    become independent of the instruction size. Thanks to Kees Cook for the
    patch!

 -- Martin Pitt <martin.pitt@ubuntu.com>  Mon, 22 Jan 2007 10:47:33 +0100

apport (0.40) feisty; urgency=low

  * debian/control: Add missing python-dev build dependency, which is
    apparently required for 2.5 now.

 -- Martin Pitt <martin.pitt@ubuntu.com>  Mon, 15 Jan 2007 11:06:20 +0100

apport (0.39) feisty; urgency=low

  * Introduce abstract packaging interface and move all dpkg/apt specific bits
    to a dpkg implementation of this packaging interface (merge
    apport/abstract-pkg branch):
    - Add apport/packaging.py: Abstract packaging system query interface.
    - Add backends/packaging-dpkg.py: dpkg implementation of abstract
      packaging interface.
    - run-tests: Run tests of all backends.
    - apport/fileutils.py, apport/report.py: Port to packaging.py interface.
    - debian/control: Drop python-apport's 'python-apt' dependency since the
      backend only uses dpkg now (without measurable performance penalty since
      it uses internal caching).
    - debian/rules: Install backends/packaging-dpkg.py as our packaging
      backend to apport/packaging_impl.py and remove it again on clean.

 -- Martin Pitt <martin.pitt@ubuntu.com>  Sat, 13 Jan 2007 15:53:08 +0100

apport (0.38) feisty; urgency=low

  * Add ./COPYING: GPL license.
  * debian/rules: Build POT file again.
  * apport/fileutils.py: Add get_all_system_reports() and
    get_new_system_reports() and added test cases. Now the test suite can also
    be run as root to be able to actually check their complete behaviour.
    Adapt the other tests to get along with running the tests as root.
  * bin/apport-checkreports: Add option --system to check for system crash
    reports. Closes: LP#62316
  * gtk/apport-gtk: If called through sudo to process system crashes, drop
    privileges to the original user in open_url() so that we get the web
    browser correctly. (LP#62316) Caveat: The user cannot actually attach the
    crash report file directly since it is not accessible to the user; this
    will get fixed once Malone is able to link a bug report with uploaded
    blobs.

 -- Martin Pitt <martin.pitt@ubuntu.com>  Fri, 12 Jan 2007 14:29:44 +0100

apport (0.37) feisty; urgency=low

  * problem_report.py: Remove the requirement that values must not contain
    empty lines. Add test cases that reading and writing values with empty
    lines works, and add a test case that load() properly complains about
    empty lines in debcontrol encoding (empty lines in values are encoded with
    a single space). Closes: LP#78094
  * apport/report.py test suite: Do not rely on a particular structure of the
    'cat' stacktrace; apparently this is not consistent across architectures.
    Instead, compile a segfaulting mini C program, let it dump core, and test
    add_gdb_info() on it instead. This also allows us for a more rigid check
    of StacktraceTop.

 -- Martin Pitt <martin.pitt@ubuntu.com>  Mon,  8 Jan 2007 14:44:08 +0100

apport (0.36) feisty; urgency=low

  * gtk/apport-gtk.glade: Restore pulse step of progress bar (this apparently
    got destroyed when saving with Glade 3).
  * gtk/apport-gtk{,.glade}: Terminate the program properly when closing the
    progress dialog instead of exiting with an exception.
  * gtk/apport-gtk: Defer opening of the bug reporting window a bit so that
    it appears on top of the browser window. Also enable the task bar blinking
    for it when it is in the background.
  * gtk/apport-gtk.glade: Restore vertical padding of bug report dialog labels
    (another Glade 3 transition regression).
  * bin/apport-retrace, apport/report.py: Call gdb on InterpreterPath if
    present; calling it on a script does not yield anything useful. Add a test
    case to report.py.
  * debian/apport.init: Use mkdir -p instead of install -d, since install is
    not in /bin. Thanks to Kees Cook for catching this.
  * debian/control: Add missing python-apport dependency 'python-apt', which
    is not caught by ${python:Depends}.
  * gtk/apport-gtk: Catch MemoryError when loading a report and display an
    error dialog instead of just crashing. Closes: LP#76235
  * gtk/apport-gtk: Properly catch exceptions from the bug pattern check
    thread to avoid useless backtraces like in bug #75160.
  * gtk/apport-gtk: Catch exceptions from decoding of damaged reports and
    display an error message instead of crashing. Closes: LP#77149
  * apport/report.py: Add missing import of 'time' to test suite.

 -- Martin Pitt <martin.pitt@ubuntu.com>  Fri,  5 Jan 2007 09:49:01 +0100

apport (0.35) feisty; urgency=low

  Optimizations:

  * apport/fileutils.py: Split out heuristics for determining whether a file
    belongs to a package to new function likely_packaged() and add test cases.
  * bin/apport: Do not use the expensive find_file_package() any more, use
    likely_packaged() instead. This will create initial reports in some
    corner cases (like custom non-packaged executables in /usr/bin/), but
    greatly reduces I/O impact at crash time. We rely on apport-gtk to deal
    with reports that do not actually belong to a packaged executable.
  * apport/report.py, add_gdb_info(): Call gdb just once and split the output
    instead of calling it again for each command. This should significantly
    speed up the gdb stage especially for large programs/core dumps.
  * Use cStringIO instead of StringIO in modules.
  * gtk/apport-gtk: Code cleanup and refactorization:
    - Move iteration over crash reports into __main__ to simplify housekeeping
      in the ApportGTK class and get rid of some functions.
    - Refactor creation of temporary report file.
  * gtk/apport-gtk.glade: Split the text in the progress bar dialog so that we
    can use it for multiple steps (like uploading data to Malone) while not
    breaking translations.

  New feature: Bug reporting tool (https://wiki.ubuntu.com/BugReportingTool)

  * gtk/apport-gtk: Split out crash report initialization to new function
    show_crashes() so that we can use the frontend for other purposes like bug
    reporting.
  * gtk/apport-gtk: Add --file-bug, --package, and --pid options; if given,
    create a bug report about the given package instead of viewing crash
    reports.
  * gtk/apport-gtk{,.glade}: Generalize some strings to not talk about 'crash'
    any more, to make them suitable for bug reporting, too.
  * gtk/apport-gtk: Support --file-bug without specifying a package or a PID
    for filing generic distro bugs.
  * problem_report.py: Add new method write_mime() to encode a problem report
    in MIME/Multipart RFC 2822 format (i. e. an email with attachments). Short
    values are aggregated into the first inline text/plain part, large values,
    binary values, and file references get gzip compressed separate
    attachments. Also add various test cases.

  Bug/crash information:

  * apport/report.py, add_user_info(): Add list of system groups that the user
    belongs to.
  * bin/apport: Call add_user_info(), check functionality in test-apport.
  * apport/report.py, add_gdb_info(): Add field 'StacktraceTop' with the top
    five functions on the stack and no local variables. This reduced 'glimpse'
    is suitable for inline display in bug reports and automatic processing
    (dup finders, etc).

  Bug fixes:

  * po/Makefile: Add top_srcdir to work with current intltool.
  * po/de.po: Unfuzz some strings.
  * apport/report.py, add_gdb_info(): Strip away the 'No symbol table info
    available' messages from stack traces.
  * apport/report.py, test_search_bug_patterns(): Use security.u.c. instead
    of archive.u.c., since the latter times out too often.

 -- Martin Pitt <martin.pitt@ubuntu.com>  Wed,  3 Jan 2007 16:45:20 +0100

apport (0.34) feisty; urgency=low

  * apport/fileutils.py, mark_report_seen(): Do not bail out if os.utime()
    fails due to access permissions. This happens if the file does not belong
    to the user calling apport-gtk, but is world-readable (such as ubiquity
    crash reports). If utime() fails, repeatedly open()/close() the file for
    reading until atime != ctime, or the 1.2s timeout is reached.
    Closes: LP#72250
  * apport/python_hook.py: Add unit test, call that in run-tests.
  * apport/python_hook.py: Chmod the generated report to 0600 to not expose
    potentially private data to the world, and to be consistent with other
    crash reports.
  * apport/fileutils.py: Add check_files_md5() and test cases.
  * apport/report.py, add_package_info(): Append list of modified package
    files to Package: and Dependencies: value. Closes: LP#70946
  * bin/apport-retrace: Get along with Package:/Dependencies: fields with list
    of modified files.

 -- Martin Pitt <martin.pitt@ubuntu.com>  Fri, 22 Dec 2006 12:40:55 +0100

apport (0.33) feisty; urgency=low

  * debian/rules: Convert to cdbs. This fixes the dh_pysupport invocation
    along the way, too.
  * gtk/apport-gtk: Rework web browser invocation: Use kfmclient if available,
    fall back to firefox-remote, then to webbrowser.open(). Do not call
    x-www-browser any more since this would block if no running browser was
    open before.
  * Drop the apport_utils module (and with it the python-apport-utils
    package), it became too much of a dumping ground. The report file handling
    functions now live in apport.fileutils, and the debugging information
    collectors are now methods of a new 'Report' class (subclass of
    ProblemReport) in the new apport.report module. Adjust all programs
    accordingly.
  * Add debian/python-apport.postinst: Remove old .pyc and .pyo cruft on
    upgrades to clean up after our broken dh_pysupport invocation in earlier
    versions, so that the new modules are actually used.
  * Remove debian/apport.postinst: Those cleanups were only necessary for
    intra-edgy upgrades.

 -- Martin Pitt <martin.pitt@ubuntu.com>  Tue, 19 Dec 2006 01:15:27 +0100

apport (0.32) feisty; urgency=low

  * apport_utils.py: Filter out "no debugging symbols found" warnings from gdb
    outputs, and add some tests for this. Thanks to Kees Cook for the patch!
  * test-apport: Fix AGENTPATH directory when building the preload library
    (recently moved to bin/).
  * use-local: Fix path to apport as well (recently moved to bin/).
  * apport-retrace: Use ldd on InterpreterPath if present; ldd'ing scripts
    will not get us very far. Closes: LP#72201

 -- Martin Pitt <martin.pitt@ubuntu.com>  Thu, 14 Dec 2006 13:42:58 +0100

apport (0.31) feisty; urgency=low

  * Move scripts to bin/ in source package.
  * Add apport/python_hook.py: Default exception handler for Python, to create
    apport reports for unhandled exceptions. Thanks to Robert Collins
    <robert@ubuntu.com> for this! Closes: LP#70957
  * Add new package python-apport to ship the new Python package 'apport'.
    This includes the python crash hook for now, but in the near future
    apport-utils will get redesigned and put into this package, too.
  * debian/control: apport now depends on python-apport instead of
    python-apport-utils.
  * apport_utils.py: Quiesce gdb error messages in test suite.

 -- Martin Pitt <martin.pitt@ubuntu.com>  Sat, 25 Nov 2006 12:30:41 +0100

apport (0.30) feisty; urgency=low

  * test-apport, use-local: Support both kernel 2.6.17 and 2.6.19 sysctl names
    (crashdump-helper vs. crashdump).
  * gtk/apport-gtk.glade: Improve dialog title capitalization.
    Closes: LP#70652.
  * debian/apport.cron.daily: Immediately exit if /var/crash does not exist.
    Create /var/crash in debian/apport.init if it does not exist.
    Closes: LP#71599
  * Convert all tabs in Python source code files to spaces to comply to PEP 8.
    Thanks to Robert Collins for pointing this out.
  * apport_utils.py, gtk/apport-gtk: Do not pass None to subprocess arguments
    if report belongs to a non-packaged program. Thanks to Robert Collins for
    discovering and fixing this! Closes: LP#70942
  * debian/apport.init: Change /var/crash permissions to 1777, so that custom
    crash handlers (in Python/Mono/etc.) can put reports there.

 -- Martin Pitt <martin.pitt@ubuntu.com>  Sat, 25 Nov 2006 10:44:33 +0100

apport (0.29) feisty; urgency=low

  * apport-retrace: Do not crash if a linked library is not a dependency.
    Closes: LP#65914
  * apport_utils.py:
    - Add test_find_file_package_diversion() selftest to check diversion
      handling.
    - find_file_package(): Check for and respect diversions.
    - Closes: LP#65917
  * debian/apport.init, test-apport, use-local: Adapt to 'crashdump-helper' ->
    'crashdump' sysctl renaming in 2.6.19.
  * test-apport: Restore cwd even when failing a test.
  * problem_report.py, ProblemReport.write(): Support file-like objects as
    argument of file references to support direct reading from pipes. Add test
    case test_write_fileobj().
  * apport: Support '-' as core file argument, in which case the core will be
    read from stdin. This paves the way for using Linux 2.6.19's 'pipe
    core_pattern' feature. Bump python-problem-report dependency to >= 0.29
    for this.
  * apport: Confine permissions of log file to root:adm 0640, just in case.
  * apport: Temporarily drop real u/gid to target user for the os.access()
    tests, so that normal users cannot verify the existence of a given
    inaccessible file. Add comprehensive tests to apport_utils' test suite and
    test-apport. Thanks to Kees Cook for this patch!
  * apport_utils.py, find_file_package(): Terminate fgrep options with '--' to
    avoid problems with funny file names. Thanks to Kees Cook for spotting
    this!
  * test-apport: Automatically detect whether ULIMIT_CORE is nonzero, and
    adapt tests accordingly: check that core still exists after invoking
    apport, and clean it up.
  * apport-retrace: Add new mode -g/--gdb which starts an interactive gdb
    session with the report's core dump. Add this to man/apport-retrace.1, too.
  * apport-retrace: If -c is given, completely remove the CoreDump field from
    the report instead of setting it to 'removed'.
  * test-apport: When using 'lib' mode, point APPORT_LOG_FILE to a temporary
    file. Print it if the test suite fails.
  * test-apport: Fix EXFAILure of the 'core dump works for non-writable cwds'
    test case.
  * preloadlib: Support -DPIPE_CORE mode which emulates the
    pipe-in-core_pattern mode of kernel 2.6.19.
  * test-apport: Build preload library with core piping. No more failed test
    suite checks in 'lib' mode.

 -- Martin Pitt <martin.pitt@ubuntu.com>  Sun,  5 Nov 2006 07:10:30 -0800

apport (0.28) edgy; urgency=low

  "No core - ignore!"

  * apport: Do not create a report for crashes which we do not get a core dump
    for. The reports are useless and only clutter our bug tracker.

 -- Martin Pitt <martin.pitt@ubuntu.com>  Mon,  9 Oct 2006 15:22:32 +0200

apport (0.27) edgy; urgency=low

  * apport: Ignore SIGABRT for now; it's usually signalled from abort() or
    assertion failures and we only get reports with unusable stack traces for
    it (see #61938).
  * gtk/apport-gtk: If gnome-open is not available, fall back to x-www-browser
    instead of using webbrowser.py, to respect default browser in XFCE.
    Closes: LP#64209
  * apport: use os.nice() instead of executing 'renice'. Thanks to Benoit
    Boissinot for noticing.
  * apport_utils.py, find_file_package(): Lower() both strings in the speedup
    heuristics to match e. g. /usr/bin/Xorg -> xserver-xorg. Thanks to Kees
    Cook!
  * apport_utils.py, report_add_package_info(): Do not crash if we encounter a
    'None' current version, which can happen with uninstalled alternative
    dependencies. Thanks to Kees Cook for tracking this down!

 -- Martin Pitt <martin.pitt@ubuntu.com>  Fri,  6 Oct 2006 17:15:08 +0200

apport (0.26) edgy; urgency=low

  * apport-retrace: Clean up code a bit:
    - Move option parsing to separate function.
    - Use apport_utils' report_add_gdb_info() instead of duplicating the gdb
      code.
  * apport_utils.py, report_add_gdb_info(): Add optional parameter 'debugdir'
    to specify an alternate debug file symbol root directory.
  * apport-retrace: Add option -d/--download-debug to automatically download
    available ddebs, create a temporary debug symbol directory from already
    installed and downloaded ddebs, and point gdb to use that. Also add option
    -C/--cache-dir to specify a permanent ddeb cache directory (by default, a
    temporary one is used). Update the manpage accordingly.
  * apport-retrace: Make the best out of a report without packaging
    information (which can happen if the user does not click on 'report bug'
    in apport-gtk).
  * apport_utils, report_add_proc_info():
    - Move heuristics for detecting interpreted scripts to a separate function
      to be able to provide separate test cases for it. Check a few more
      special cases for mono programs.
    - Make interpreter heuristics even scarier to detect some more mono corner
      cases (like banshee and beagled-helper). Closes: LP#58859

 -- Martin Pitt <martin.pitt@ubuntu.com>  Wed,  4 Oct 2006 19:10:47 +0200

apport (0.25) edgy; urgency=low

  * Drop apport-gtk's update-notifier dependency to a Recommends:.
  * apport_utils.py, report_add_gdb_info(): Add register dump and disassembly
    of the last 32 bytes, they might be useful to see what's going on
    sometimes. Thanks to Kees Cook for the idea and the patch.
  * test-apport, check_crash(): Verify that a crash does not leave a core file
    behind. (Test for LP#62972)
  * preloadlib/libapport.c: Do not unlink the core file after calling apport,
    but set REMOVE_CORE=1 environment instead. This matches the current
    kernel behaviour.
  * apport: Register an atexit handler as early as possible for unlinking the
    core dump if REMOVE_CORE environment is set. Closes: LP#62972
  * apport: Set nice level 10 instead of 5. Closes: LP#63099

 -- Martin Pitt <martin.pitt@ubuntu.com>  Mon,  2 Oct 2006 14:21:53 +0200

apport (0.24) edgy; urgency=low

  The "Need for speed" release -- rrrroarrr!

  * apport: Remove _copy_shrink_corefile(): While this has an enormous impact
    on the size of an uncompressed core dump, it only causes a negligible size
    reduction of the bzip2'ed core, but it needs a lot of I/O resources for
    large core dumps.
  * problem_report.py:
    - Use zlib instead of bzip2 for compressing the binary data (in
      particular, core dumps). This results in slightly bigger files, but speeds
      up compression a lot (30 seconds vs. ~2:45 minutes for a Firefox core dump
      on my slow iBook). Closes: LP#61538
    - ProblemReport.read(): Support both bzip2 and zlib compression to be able
      to read existing reports, too.
    - Add/Adapt test cases.
  * Move InformationCollector._get_gdb() from apport to apport_utils.py
    report_add_gdb_info(), and add a test case for it.
  * apport_utils.py, report_add_package_info(): Support calling without a
    package name, then it will be figured out from ExecutableName. Extend test
    case accordingly.
  * test-apport: Do not require apport reports to contain gdb, packaging, and
    OS information, since we are going to move them out of apport.
  * apport: Do not collect static information. It requires a lot of CPU and
    I/O resources and slows down the machine a lot, and it can be added to
    the report later in the frontend. This also gets rid of the entire
    InformationCollector class, since everything has been moved to
    apport_utils.py now. Closes: LP#62542
  * apport: Do not intercept KeyboardInterrupt as unhandled exception (only
    useful for command line debugging, though).
  * problem_report.py: Add test case for appending new data to an existing
    report, fix write() function to not rely on an existing ProblemType key.
  * problem_report.py: Add new method ProblemReport.add_to_existing() to
    update an already existing problem report with new data. Add test case.
  * apport_utils.py, mark_report_seen(): Use os.utime() instead of
    open()/read() and a timeout for simpler and faster operation.
  * gtk/apport-gtk:
    - Collect gdb/packaging/operating system information when the user chooses
      to file a bug and update the apport report.
    - Change the 'Downloading bug patterns...' progress dialog to 'Collecting
      information about the crash...'.
  * debian/control: Bumped library dependencies of apport-gtk, added
    update-notifer dependency.

 -- Martin Pitt <martin.pitt@ubuntu.com>  Fri, 29 Sep 2006 15:47:56 +0200

apport (0.23) edgy; urgency=low

  * apport: Reset signal handler to SIG_IGN in the crash signal handler, to
    avoid an endless crash/handler loop (noticed during debugging LP#61708).
  * debian/apport.init: Do not let the script run with set -e, so that
    do_{start,stop} can deliver their return codes for proper evaluation,
    instead of immediately existing. Closes: LP#61796
  * test-apport: Check that SIGQUIT does not generate a report. (Check for
    bug #62511).
  * apport: Ignore SIGQUIT. Closes: LP#62511

 -- Martin Pitt <martin.pitt@ubuntu.com>  Thu, 28 Sep 2006 20:57:38 +0200

apport (0.22) edgy; urgency=low

  * apport_utils.py, report_add_proc_info(): Make 'interpreted script'
    detection more general to also work for mono programs.
  * test-apport: Check that non-packaged scripts do not generate a report.
  * apport: Call ic.collect_runtime_information() earlier and drop the local
    /proc/pid/exe examination, so that we get proper script detection. This
    avoids getting crash reports for non-packaged scripts (see test case
    change from above).
  * apport: Do not try to chmod the report file if we could not create it and
    output to stderr instead (this mainly affects local testing only).
  * apport_utils.py, find_file_package(): First grep the package lists whose
    names are a substring of the crashed binary name (or vice versa), to
    immensely speed up the package name determination in many cases.
  * apport: Drop the maximum number of consecutive crashes per executable
    from 5 to 2. 5 creates a too bad user experience and creates the
    impression that it will never stop. Closes: LP#61078

 -- Martin Pitt <martin.pitt@ubuntu.com>  Tue, 19 Sep 2006 16:16:46 +0200

apport (0.21) edgy; urgency=low

  * apport: Keep a partially written report with '000' permissions, and only
    chmod it to 0600 when it is fully written. This stops update-notifier from
    picking up half-written reports and get activated several times.
    Closes: LP#59988
  * apport: Add the executable path to the first line of logging.
  * apport: Run the complete code under control of the general exception
    fallback handler.
  * debian/apport.default: Increase maximum core size to 200 MB, to also catch
    Firefox and Evolution core dumps.
  * apport_utils.py, find_file_package(): Before searching the dpkg database
    (which is expensive), check if the executable path matches a whitelist of
    path prefixes. This replaces the weaker blacklist (/tmp and /home) in
    apport itself.
  * gtk/apport-gtk: Show a progress dialog while checking for bug patterns and
    execute report_search_bug_patterns() in a separate thread, so that the UI
    is not potentially blocked for a long time.
  * apport: Gracefully abort if we cannot readlink /proc/pid/exe, instead of
    falling over with an exception. Closes: LP#59993
  * debian/rules: Use 'multiuser' instead of 'defaults' for dh_installinit.
    Clean up the unnecessary rc symlinks in postinst and add appropriate
    sysv-rc dependency.

 -- Martin Pitt <martin.pitt@ubuntu.com>  Thu, 14 Sep 2006 23:16:26 +0200

apport (0.20) edgy; urgency=low

  * apport: Renice ourself to priority 5 to not slow down the user's processes
    so heavily.
  * Add manpages for apport-retrace(1) and apport-unpack(1) and install them
    into apport. Closes: LP#58463
  * problem_report.py: Test attaching two files instead of one in the
    test_write_file() regression check to assert correct key sorting.
  * problem_report.py: Alter write() method to sort binary data to the end of
    the report. This makes reports easier to read, and also shows relevant
    information more quickly when progressively loading them in a web browser.
    Adapt regression tests accordingly.
  * Move setting of ExecutablePath from apport's InformationCollector ctor to
    apport_utils' report_add_proc_info(), where it belongs to. Check
    ExecutablePath in apport_utils' regression tests.
  * apport-unpack: Support '-' as report argument to read from stdin.
  * apport_utils.py, report_add_proc_info():
    - Apply some heuristics to determine whether the crashed process is an
      interpreted script (check if the Name in /proc/pid/status matches
      the second /proc/pid/cmdline part, and if that command line argument is
      an existing executable file). In the case of an interpreted script, set
      ExecutablePath to the script and InterpreterPath to the actually crashed
      ELF binary.
    - Test this with a shell (/bin/zgrep) and a Python (./apport-unpack)
      script in the test suite.
    - Closes: LP#58859
  * Add debian/apport.logrotate to add a daily 7-step /var/log/apport
    log rotation.
  * test-apport: Fix WCOREDUMP() and pidof checks in check_crash().
  * apport: Install a signal handler for all 'crashy' signals, which just logs
    the signal and stack info and exits. This should avoid a crashing apport
    examining itself, possibly in an endless loop. Closes: LP#58873

 -- Martin Pitt <martin.pitt@ubuntu.com>  Mon, 11 Sep 2006 09:20:18 +0200

apport (0.19) edgy; urgency=low

  * apport_utils.py: Add function report_search_bug_patterns(): Try to
    download a package specific bug pattern XML file from a given URL base
    directory and return the bug URL in case of a match. Also add extensive
    test suite check.
  * test-apport: Fix help message.
  * apport-gtk: Make use of the new report_search_bug_patterns() function and
    display appropriate instructions on match. Bump python-apport-utils dependency.

 -- Martin Pitt <martin.pitt@ubuntu.com>  Tue,  5 Sep 2006 11:31:17 +0200

apport (0.18) edgy; urgency=low

  The "mating dance for ubiquity" release.

  * apport-gtk:
    - Use pidof's -x option in the detection whether the program is already
      running to correctly handle scripts.
    - Do not assume the presence of the ExecutablePath key in reports, but
      gracefully fall back to Package.
    - If the report specifies an explicit DesktopFile, use that instead of
      trying to figure it out.
    - Only created reduced report and show the radio buttons if there are
      actually removed fields.
    - Change tooltip of 'reduced report' radio button to be more generic (do
      not refer to the memory dump, but to 'large items', since this is what
      apport-gtk currently does).
    - Support new field 'BugDisplayMode: file | list (default)'. In 'file'
      mode, display the /+filebug page instead of /+bugs and change
      instructions accordingly.
    - Use the ProcCmdline attibute to restart an application; correctly
      parsing of all the desktop file is just not possible at this point.
    - Support new field 'RespawnCommand' to use custom respawning command.
  * problem_report.py: Add method has_removed_fields() to check whether load()
    skipped any fields due to binary=False. Add test suite check.
  * apport_utils.py: Fix the quoting in ProcCmdline so that it is fully shell
    compatible.
  * run-tests: Check if kernel crash dump helper is active, and if so, run
    test-apport in kernel mode.
  * problem_report.py: Support an optional second argument of file references
    which controls whether or not the file contents will be compressed/encoded
    (defaults to True for backwards compatibility). Add test suite checks.

 -- Martin Pitt <martin.pitt@ubuntu.com>  Fri, 25 Aug 2006 14:01:47 +0200

apport (0.17) edgy; urgency=low

  * Move packaging information collection from apport to new function
    report_add_package_info() in apport_utils.py, add test suite check.
  * Move operating system information collection from apport to new function
    report_add_os_info() in apport_utils.py, add test suite check.
  * Move /proc information collection from apport to new function
    report_add_proc_info() in apport_utils.py, add test suite check, and fix
    handling of failed /proc/$$/environ reading.
  * preloadlib/libapport.c: Route gcore's stderr to /dev/null to suppress
    error messages during the test suite and to become more compatible to the
    kernel behaviour.
  * Change apport_utils.py to be a public module and ship it in the new
    python-apport-utils package, so that other applications like ubiquity can
    use it easily.
  * po/de.po: Add new translations to make this complete again.
  * problem_report.py, apport_utils.py: Prepend UnitTest classes with '_' so
    that they do not appear in the help() output.
  * apport_utils.py: Add make_report_path(), which constructs the canonical
    crash report pathname for a given report.
  * Add debian/apport.postinst: Remove /usr/share/apport/apport_utils.pyc when
    upgrading from an earlier version, so that the programs in
    /usr/share/apport actually use the version from p-apport-utils.

 -- Martin Pitt <martin.pitt@ubuntu.com>  Tue, 22 Aug 2006 18:14:00 +0200

apport (0.16) edgy; urgency=low

  *  test-apport: Check that non-packaged binaries do not generate a report.
  * apport_utils.py: Add find_file_package() to find the package a file
    belongs to. This uses fgrep /var/lib/dpkg/info/*.list which is much faster
    than dpkg -S. Also add test suite check.
  * apport: Use find_file_package() instead of direct dpkg -S call and pass
    the result to the InformationCollector ctor to avoid grepping the dpkg
    lists twice.
  * apport: Immediately exit if the executable name starts with /home or /tmp,
    to avoid grepping the dpkg database in the common developer case.
  * apport: Replace 0-bytes in ProcCmdline with spaces to keep them readable.
  * apport-gtk: Offer an alternative small report (without the core dump) for
    users with slow internet connection.

 -- Martin Pitt <martin.pitt@ubuntu.com>  Mon, 21 Aug 2006 19:34:47 +0200

apport (0.15) edgy; urgency=low

  * Add apport-unpack: Script to extract the fields of a problem report into
    separate files into a new or empty directory. Mainly useful for extracting
    compressed binary data like the core dump.
  * test-apport: Check that dumped environment only contains security
    insensitive variables.
  * apport: Filter out all environment variables but $SHELL, $PATH, and
    locale/language related ones. Closes: LP#56846
  * test-apport: Delete test report in the cleanup handler so that the
    kernel-mode test can be run multiple times without manual cleanup.
  * test-apport: Check for running apport and test executable processes in
    check_crash().
  * preloadlib/libapport.c: Improve error checking, some robustification.
  * test-apport: If using the preload library, wait a second between the test
    process invocations in the flooding test to mitigate a strange race
    condition that sometimes causes the signal handler not to be executed.

 -- Martin Pitt <martin.pitt@ubuntu.com>  Sun, 20 Aug 2006 16:28:43 +0200

apport (0.14) edgy; urgency=low

  * preloadlib/libapport.c: Write core dump into cwd instead of /tmp to act
    like the current kernel.
  * apport_utils.py: Check APPORT_REPORT_DIR environment variable for an
    alternate crash report directory. This is mainly useful for a local test
    suite.
  * apport: Quiesce the apt module's FutureWarning.
  * preloadlib/libapport.c: Re-raise the signal instead of doing exit() so
    that the process exits with the same code as it would do without the
    library.
  * preloadlib/libapport.c: Close stdout for gcore process.
  * Add test-apport: Use preloadlib/ and APPORT_REPORT_DIR to create a
    sandboxed environment and run various apport functionality tests. Also add
    this script to run-tests.
  * apport_utils.py, delete_report(): Actually try to unlink the report before
    falling back to truncating it to zero bytes.
  * preloadlib/libapport.c: Close stderr for apport process.

 -- Martin Pitt <martin.pitt@ubuntu.com>  Fri, 18 Aug 2006 15:46:37 +0200

apport (0.13) edgy; urgency=low

  * Do not run the test suite on build since on the buildds modifying
    file atimes does not work.

 -- Martin Pitt <martin.pitt@ubuntu.com>  Fri, 18 Aug 2006 00:59:26 +0200

apport (0.12) edgy; urgency=low

  * apport-gtk: Make bug report window resizable when the details are
    expanded. Closes: LP#56672
  * apport_utils.py: Add get_recent_crashes() and a test suite check for it.
  * apport: If the same binary produced more than 5 crashes in the last 24
    hours, ignore the crash. This is a hideous and pretty ad-hoc band-aid to
    avoid flooding users with reports for continuously crashing respawning
    processes. Closes: LP#56362
  * apport: Clean up exit codes to only exit with 0 if report was created, and
    with 1 otherwise (to become more compatible to proposed future kernel
    behaviour, where core dumps are only generated on demand).
  * Add run-tests script which calls all available selftests.
  * debian/rules: Run run-tests during build to have the package FTBFS on
    regressions. Add python build dependency for this (it is already there
    implicitly anyway).

 -- Martin Pitt <martin.pitt@ubuntu.com>  Thu, 17 Aug 2006 16:06:41 +0200

apport (0.11) edgy; urgency=low

  * gtk/apport-gtk.glade: Remove separators from dialogs. Closes: LP#56326
  * apport:
    - Move information collection from ctor to two new separate functions
      collect_runtime_information() (fast, privileged, crashed process must
      exist) and collect_static_information() (slow, unprivileged, crashed
      process does not need to exist). This allows a cleaner design.
    - Add missing close() call in init_error_log().
    - Do not catch SystemExit in the final catch-all-and-log clause (will
      become important once we switch to master/slave processes).
    - Clean up handling of temporary files.
    - Log successful report creation with file and package name, to ease
      debugging.
    - transitive_dependencies(): Do not break on pure virtual dependencies
      (like perl-api-XXX).
  * Add debian/apport.default: Default file to disable apport entirely and to
    change the maximum size of kernel created core dumps.
  * debian/apport.init: Evaluate new default file.

 -- Martin Pitt <martin.pitt@ubuntu.com>  Wed, 16 Aug 2006 17:05:19 +0200

apport (0.10) edgy; urgency=low

  * apport-gtk: Show report file size in bug report window.
  * apport: Correctly handle relative paths to core dumps (use crashed
    process' cwd).
  * Fix the GPL URLs in source file's copyright comments.
  * debian/apport.cron.daily: Add -mindepth 1 to find commands to avoid
    attempting to remove the /var/crash/ directory. Closes: LP#55107
  * problem_report.py:
    - Fix precise whitespace handling in continuation lines, add selftest.
    - Add selftest for reading a report, modifying fields, and writing it
      back.
    - Fix writing back binary data, adapt test suite to check it.
    - Fixed ProblemReport.load() to clean up old data, added selftest.
    - Restructure class to inherit from IterableUserDict and throw away all
      the now obsolete dictionary wrapper methods.
  * debian/apport.init: Add colon to description to make output less
    confusing.
  * Add apport-retrace and install it into apport: This tool takes a crash
    report and refreshes the stack traces in it. This is particularly useful
    if debug symbols are installed now, but haven't been at the time the crash
    occured.

 -- Martin Pitt <martin.pitt@ubuntu.com>  Fri, 11 Aug 2006 15:40:05 +0200

apport (0.9) edgy; urgency=low

  * apport: Call objcopy to throw out READONLY/CODE sections from the core
    dump, which drastically reduces its (uncompressed) size (factor 2 to 10).
    This has little effect on the bzip2'ed core dump, though.
  * apport:
    - Support an optional third command line argument which specifies the
      location of a core dump.
    - If a core dump is given, call gdb on the core dump instead of the
      crashed process. We cannot attach to the latter if we are called by the
      kernel (since the crashed process is in uninterruptible kernel sleep).
    - If no core dump is given, do not attempt to do anything gdb related.
    - This matches the future behaviour of the kernel crash dump helper while
      remaining compatible to the previous call semantics.
  * Add preloadlib/{Makefile,libapport.c}: LD_PRELOADable library which
    emulates the future kernel behaviour. This is ONLY for testing and
    development purposes. It uses unsafe temporary file handling and thus must
    not be used on production boxes!
  * Ship preloadlib/* as examples in package 'apport' for people who want to
    play with it until the new kernel arrives.
  * Add preloadlib/README: Explain how to use the preload library.

 -- Martin Pitt <martin.pitt@ubuntu.com>  Wed,  9 Aug 2006 12:12:20 +0200

apport (0.8) edgy; urgency=low

  * apport_utils.py:
    - Add two new functions seen_report() and mark_report_seen().
    - get_new_reports(): Only return unseen reports, add function
      get_all_reports() for the old behaviour.
  * gtk/apport-gtk.py: Do not delete reports after notifying about them. This
    way, we do not need to add another button to save the report (which is
    considered evil UI-wise), but still retain the report for filing and
    examining later.
  * Replace all usages of '/var/crash' to a new global variable in
    apport_utils; this is particularly useful for test suites.
  * apport.py: Overwrite old reports if they are seen.
  * apport_utils.py: Add a test suite for all exported functions.

 -- Martin Pitt <martin.pitt@ubuntu.com>  Tue,  8 Aug 2006 19:29:23 +0200

apport (0.7) edgy; urgency=low

  * Add apport_utils.py: Factorize out some common code of apport-gtk,
    possible future frontends, and some backend tools.
  * Add apport-checkreports: Test if there are new crash reports for the
    invoking user. This factorizes out the tests we currently do in
    update-notifier and makes them easier to change and keep in sync with
    apport itself. Ship the script in the apport package.

 -- Martin Pitt <martin.pitt@ubuntu.com>  Tue,  8 Aug 2006 17:24:46 +0200

apport (0.6) edgy; urgency=low

  * Add missing intltool build dependency to fix FTBFS.

 -- Martin Pitt <martin.pitt@ubuntu.com>  Thu,  3 Aug 2006 09:15:42 +0200

apport (0.5) edgy; urgency=low

  * apport-gtk: Remove the crash report after it got displayed.
  * apport-gtk: Fix exception on startup if no readable crash reports exist.

 -- Martin Pitt <martin.pitt@ubuntu.com>  Wed,  2 Aug 2006 23:42:34 +0200

apport (0.4) edgy; urgency=low

  * Implement completely new UI according to the design described at
    https://wiki.ubuntu.com/CrashReporting. Many thanks to Matthew Paul
    Thomas!
  * po/Makefile: Fix default target to not just break. Now it builds the .pot
    file.
  * debian/rules: Build .pot file on package build for automatic Rosetta
    import.
  * Bring German translations up to date.
  * po/Makefile: Supply '--language=python' to intltool-update to properly
    extract strings from apport-gtk.

 -- Martin Pitt <martin.pitt@ubuntu.com>  Wed,  2 Aug 2006 23:14:58 +0200

apport (0.3) edgy; urgency=low

  * debian/rules clean: Also clean po/.
  * debian/apport.cron.daily: Clean away empty files everytime.
  * apport: Only consider a report as already present if it has a non-zero
    size.
  * apport: Set proper group for report files instead of 'root'.
  * apport-gtk: Ignore 0-sized reports.
  * apport-gtk: Add button to remove the current report (by truncating the
    file to zero bytes; a user cannot unlink files in /var/crash).
  * apport-gtk: Only display reports that the user can actually read.
  * problem_report.py: Add 'binary' option to ProblemReport.load() to
    optionally skip binary data.
  * debian/rules: Clean stale *.pyc files.
  * python-gtk: Do not load binary data (core dumps, etc.) to greatly speed up
    the GUI. They are just gibberish anyway.
  * apport: Switch from apt_pkg to apt, add SourcePackage: to reports.
  * apport-gtk: Use source package name for the Malone URL.
  * debian/rules: Call setup.py install with --no-compile to not ship *.pyc in
    debs.

 -- Martin Pitt <martin.pitt@ubuntu.com>  Mon, 31 Jul 2006 13:11:52 +0200

apport (0.2) edgy; urgency=low

  * debian/apport.cron.daily: Do not produce error messages if 'find' does not
    find any crash reports.
  * problem_report.py: Support iterators, add test case.
  * apport: Filter out trailing 0-byte from ProcCmdline.
  * Add a simple GTK frontend, ship it in new package apport-gtk.

 -- Martin Pitt <martin.pitt@ubuntu.com>  Thu, 27 Jul 2006 23:52:33 +0200

apport (0.1) edgy; urgency=low

  * Initial release. This package implements the client backend part of
    https://wiki.ubuntu.com/AutomatedProblemReports.

 -- Martin Pitt <martin.pitt@ubuntu.com>  Mon, 24 Jul 2006 14:21:10 +0200<|MERGE_RESOLUTION|>--- conflicted
+++ resolved
@@ -1,4 +1,3 @@
-<<<<<<< HEAD
 apport (0.66) UNRELEASED; urgency=low
 
   * Remove apport/MultipartPostHandler.py, this functionality moved to
@@ -16,10 +15,7 @@
 
  -- Martin Pitt <martin.pitt@ubuntu.com>  Sat, 10 Mar 2007 15:01:57 +0100
 
-apport (0.65) UNRELEASED; urgency=low
-=======
 apport (0.65) feisty; urgency=low
->>>>>>> 916bb904
 
   * debian/local/setup-apport-retracer:
     - Replace grep-dctrl with grep call, since grep-dctrl is not installed in
