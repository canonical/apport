--- conflicted
+++ resolved
@@ -1,5 +1,4 @@
-<<<<<<< HEAD
-apport (0.40) UNRELEASED; urgency=low
+apport (0.41) UNRELEASED; urgency=low
 
   New feature: Use Malone cloakroom for uploading reports.
 
@@ -47,23 +46,6 @@
   * gtk/apport-gtk: Remove periods from primary dialog texts to comply with
     Gnome HIG standards.
 
- -- Martin Pitt <martin.pitt@ubuntu.com>  Fri, 12 Jan 2007 11:38:58 +0100
-=======
-apport (0.41) UNRELEASED; urgency=low
-
-  * backends/packaging-dpkg.py, get_file_package(): Process list files in
-    chunks of 100, so that we do not exceed the maximum command line length if
-    there is a large number of packages installed. Closes: LP#64839
-  * gtk/apport-gtk: Use pgrep with -u instead of pidof for testing whether the
-    crashed process is already running again, so that we do not match
-    processes of other users. Add procps package dependency for this.
-  * gtk/apport-gtk: Only offer to restart programs that are in the $PATH. E.
-    g. /usr/lib/firefox/firefox-bin cannot be called directly.
-    Closes: LP#79623
-  * apport/report.py: Disassemble 16 instructions instead of 32 bytes to
-    become independent of the instruction size. Thanks to Kees Cook for the
-    patch!
-
  -- Martin Pitt <martin.pitt@ubuntu.com>  Sun, 21 Jan 2007 17:04:59 +0100
 
 apport (0.40) feisty; urgency=low
@@ -72,7 +54,6 @@
     apparently required for 2.5 now.
 
  -- Martin Pitt <martin.pitt@ubuntu.com>  Mon, 15 Jan 2007 11:06:20 +0100
->>>>>>> f4db21ca
 
 apport (0.39) feisty; urgency=low
 
