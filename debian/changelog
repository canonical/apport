--- conflicted
+++ resolved
@@ -1,17 +1,15 @@
-<<<<<<< HEAD
-apport (0.113) intrepid; urgency=low
-
-  * apport-qt recommends update-notifier-kde instead of adept-notifier
-
- -- Anthony Mercatante <tonio@ubuntu.com>  Thu, 28 Aug 2008 15:02:20 +0200
-=======
-apport (0.113) UNRELEASED; urgency=low
+apport (0.114) UNRELEASED; urgency=low
 
   * apport/ui.py: Use preferred browser when it's recognized as a
     Mozilla browser (firefox, seamonkey, flock) or Epiphany (LP: #131350)
 
  -- Fabien Tassin <fta@sofaraway.org>  Sat, 16 Aug 2008 18:58:34 +0200
->>>>>>> 9287834d
+
+apport (0.113) intrepid; urgency=low
+
+  * apport-qt recommends update-notifier-kde instead of adept-notifier
+
+ -- Anthony Mercatante <tonio@ubuntu.com>  Thu, 28 Aug 2008 15:02:20 +0200
 
 apport (0.112) intrepid; urgency=low
 
