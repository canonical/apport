--- conflicted
+++ resolved
@@ -8,10 +8,7 @@
   * Rename kernel_hook to kernel_crashdump (there are other kernel hooks)
   * Change kernel crash report type to KernelCrash
   * Fix automatix.py to not crash when automatix isn't installed (LP: #267004)
-<<<<<<< HEAD
-=======
   * Add bin/kernel_oops hook to capture a kernel oops (eg. via kerneloops)
->>>>>>> 83ae943f
 
   [ Martin Pitt ]
   * Add AUTHORS file for collecting the list of major contributors and
