--- conflicted
+++ resolved
@@ -13,14 +13,10 @@
   * bin/crash-digger: Only consolidate the duplicate DB when -i is given (i.
     e. usually only on one running instance).
 
-<<<<<<< HEAD
- -- Martin Pitt <martin.pitt@ubuntu.com>  Mon, 01 Oct 2007 14:35:07 +0200
-=======
   [ Colin Watson ]
   * Use bugs.launchpad.net for +filebug and +bugs requests. (LP: #138090)
 
- -- Martin Pitt <martin.pitt@ubuntu.com>  Mon, 10 Sep 2007 16:32:56 +0200
->>>>>>> 167b6885
+ -- Martin Pitt <martin.pitt@ubuntu.com>  Mon, 01 Oct 2007 14:35:07 +0200
 
 apport (0.97) gutsy; urgency=low
 
