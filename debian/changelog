apport (1.1.1-0ubuntu2) UNRELEASED; urgency=low

<<<<<<< HEAD
  * hookutils.py: Do not attach /proc/version_signature, it's Ubuntu specific.
    (Merged from trunk). Instead, attach it in general-hooks/ubuntu.py.
  * general-hooks/ubuntu.py: Attach package conffile information.

 -- Martin Pitt <martin.pitt@ubuntu.com>  Thu, 30 Apr 2009 13:37:45 +0200

apport (1.1.1-0ubuntu1) karmic; urgency=low

  [ Martin Pitt ]
  * New upstream security update:
    - etc/cron.daily/apport: Only attempt to remove files and symlinks, do not
      descend into subdirectories of /var/crash/. Doing so might be exploited by
      a race condition between find traversing a huge directory tree, changing
      an existing subdir into a symlink to e. g. /etc/, and finally getting
      that piped to rm. This also changes the find command to not use GNU
      extensions.  Thanks to Stephane Chazelas for discovering this!
      (LP: #357024, CVE-2009-1295)
    - Other fixes were already cherrypicked in the previous upload.

=======
>>>>>>> ae766a38
  [ Matt Zimmerman ]
  * package-hooks/source_linux.py: Attach info for linux-restricted-modules
    and linux-backports-modules

<<<<<<< HEAD
 -- Martin Pitt <martin.pitt@ubuntu.com>  Thu, 30 Apr 2009 09:08:29 +0200
=======
  [ Andy Whitcroft ]
  * bin/apportcheckresume: the suspend _and_ hibernate logs are both in
    pm-suspend.log.
  * bin/apportcheckresume: remove redunant check for file before attaching
    stress log.

 -- Andy Whitcroft <apw@canonical.com>  Wed, 29 Apr 2009 13:10:40 +0100
>>>>>>> ae766a38

apport (1.1-0ubuntu1) karmic; urgency=low

  * New upstream release:
    - Drop some remaining distro specific pieces of code from non-backends.
    - Add hookutils methods for attaching relevant packages, greatly improve
      attach_alsa() for sound problem debugging. 
    - Move launchpad crash database implementation from ever-breaking
      python-launchpad-bugs (screenscraping) to launchpadlib (official and
      stable Launchpad API). (LP: #353879)
    - Add new field Report.pid which gets set on add_proc_info() and can be
      used by hooks.
    - setup.py: Properly clean up all generated files, install missing
      mimetypes/text-x-apport.svg icon symlink.
    - Add README file.
    - Add translations from Launchpad.
    - Remove preloadlib/*; it's undermaintained, and not really useful any
      more these days.
    - Various bug fixes; most visible being the misnamed
      etc/default/apport.default file (which should just be
      etc/default/apport).
  * Merge some bug fixes from trunk:
    - launchpad.py: Send and read Date: field again, reverting r1128; it is
      useful after all. (LP: #349139)
    - report.py, add_proc_info(): Only add ProcAttrCurrent if it is not
      "unconfined".
    - ui.py: Detect invalid PIDs (such as for kernel processes) and give a
      friendly error message. (LP: #360608)
    - report.py, add_hooks_info(): Always run common hooks, and run source
      package hooks if we do not have a binary package name. (LP: #350131)
    - launchpad.py: Consider socket errors when connecting as transient, so
      that crash-digger doesn't stop completely on them.
  * Drop debian/apport.README.Debian, superseded by upstream README.
  * Drop debian/apport.links, done by upstream setup.py now.
  * debian/rules, debian/apport.preinst: Drop upgrade fix for misnamed default
    file again, was only necessary for intra-Jaunty upgrades.
  * debian/control: python-launchpad-bugs → python-launchpadlib dependencies.
  * debian/local/apport-collect: Drop launchpadlib login code, just use the
    CrashDatabase implementation from apport/crashdb_impl/launchpad.py.
  * Make package backportable to hardy and intrepid:
    - debian/control: Relax python-central buil-dependency to 0.5.6.
    - debian/rules: Determine DH_PYCENTRAL value ("include-links" vs.
      "nomove") based on the installed pycentral version.
    - debian/rules: Only supply --install-layout=deb when Python version is
      2.6.
  * apport/hookutils.py: Add docstring for attach_hardware, thanks Matt
    Zimmerman! (Merged from lp:~mdz/apport/hookutils)
  * apport/crashdb_impl/launchpad.py: Support older wadllib API
    where bug.date_created was a string instead of a datetime object.
    (Cherrypicked from trunk).
  * debian/control: Drop apport dependency to python-xdg, it's not required.
    (LP: #354172)
  * debian/control: Drop gdb from Depends: to Recommends:. (LP: #354172)
  * debian/local/apport-collect: Print a friendly error message instead of
    crashing if the bug number is not an integer. (LP: #351050)
  * debian/local/apport-collect: Change incomplete tasks back to "New" after
    data collection. (LP: #363126)
  * debian/apport.links: source_linux-meta.py -> source_linux.py package hook,
    so that apport-collect works on "linux" source bug tasks. These get
    opportunistically translated into binary packages, but the binary "linux"
    is built by the source "linux-meta". (LP: #350131)
  * debian/local/setup-apport-retracer:
    - Use ports.ubuntu.com for non-{i386,amd64,lpia}.
    - Set up Jaunty by default.
    - Fix test for being in local unpackaged apport source tree.
    - Drop installation of python-launchpad-bugs.
    - Install bzr branches/packages necessary for launchpad, in a shared
      ~/launchpadlib/ tree: launchpadlib, wadllib, oauth, lazr.uri, httplib2,
      simplejson.
    - Clean up apport-chroot calling for extra packages.

 -- Martin Pitt <martin.pitt@ubuntu.com>  Tue, 28 Apr 2009 10:50:49 +0200

apport (1.0-0ubuntu5) jaunty; urgency=low

  [ Martin Pitt ]
  * Rename etc/default/apport.default to etc/default/apport (brown paperbag),
    and add debian/apport.preinst to remove the apport.default file on
    upgrades. (LP: #361543)
  * debian/rules: Call dh_installinit with --onlyscripts, so that the package
    calls update-rc.d again. This fixes the calling of init script again,
    which got broken in 1.0-0ubuntu1. (LP: #361579)

  [ Matt Zimmerman ]
  * package-hooks/source_linux.py: Attach /etc/initramfs-tools/conf.d/resume to
    show the resume device for hibernation

 -- Martin Pitt <martin.pitt@ubuntu.com>  Wed, 15 Apr 2009 22:36:33 +0200

apport (1.0-0ubuntu4) jaunty; urgency=low

  * etc/default/apport.default: Disable Apport by default for the final
    release.

 -- Martin Pitt <martin.pitt@ubuntu.com>  Tue, 14 Apr 2009 11:47:29 +0200

apport (1.0-0ubuntu3) jaunty; urgency=low

  * apport/hookutils.py: Factor out package_versions() to generate a simple
    text listing of relevant package versions and use it in attach_printing()
  * apport/hookutils.py: Add new function attach_relevant_packages() to attach
    version information (and perhaps eventually run hooks?) for related
    packages
  * apport/hookutils.py: Add glob matching to package_versions()
  * apport/hookutils.py: Add fuser info and dmesg to attach_alsa
  * apport/hookutils.py: Add codec info to attach_alsa

 -- Matt Zimmerman <mdz@ubuntu.com>  Thu, 09 Apr 2009 07:36:45 -0700

apport (1.0-0ubuntu2) jaunty; urgency=low

  * backends/packaging-apt-dpkg.py: Add missing shutil import.
  * debian/local/ubuntu-bug: Filter out -p and -P, for backwards calling
    compatibility. (LP: #356755)

 -- Martin Pitt <martin.pitt@ubuntu.com>  Mon, 06 Apr 2009 23:04:39 -0700

apport (1.0-0ubuntu1) jaunty; urgency=low

  * Apport has a proper upstream trunk now (lp:apport) and made an 1.0
    upstream release. Use this as an orig.tar.gz. This does not change any
    code for Jaunty, just removes the Fedora/OpenSUSE specific .spec and init
    scripts.
  * Add bzr-builddeb configuration (merge mode).
  * Add debian/watch for upstream releases on Launchpad.
  * Drop debian/python-apport.postinst, obsolete for a long time.

 -- Martin Pitt <martin.pitt@ubuntu.com>  Mon, 06 Apr 2009 17:37:48 -0700

apport (0.149) jaunty; urgency=low

  Do some internal cleanup of distribution specific stuff:

  * problem_report.py, man/apport-unpack.1: Fix description of .crash file
    syntax (RFC822, not "Debian control").
  * Move cron.daily, init script, and default file from debian/ to etc/, and
    install them in setup.py. These files are appropriate for upstream
    installation.
  * Move crashdb.conf and doc/README.blacklist to etc/, to simplify setup.py.
  * setup.py: Move *.mo generation/installation into my_install_data class,
    for cleanliness.
  * Move installation of missing packages for retracing from
    bin/apport-retrace to new abstract interface apport/packaging.py,
    install_retracing_packages() and remove_packages(), and move the apt/dpkg
    code to backends/packaging-apt-dpkg.py. This removes a major piece of
    apt/dpkg specific code from non-backends.
  * bin/apport-retrace: Rename option --no-dpkg to --no-pkg and update
    bin/apport-chroot accordingly.
  * Move bin/apport-chroot and man/apport-chroot.1 to debian/local, since they
    are totally Debian/Ubuntu specific.
  * debian/local/setup-apport-retracer: Update apport-chroot and crashdb.conf
    paths for above changes.
  * apport/hookutils.py, files_in_package(): Replace dpkg-query call with
    packaging.get_files(), to avoid Debianism.
  * man/apport-retrace.1: Drop reference to "apt", simply talk about package
    installation.

  Bug fixes:

  * setup.py: Fix homepage URL.
  * debian/local/apport-chroot: If multiple distro IDs point to the same
    chroot, do not upgrade them more than once with "upgrade all".

 -- Martin Pitt <martin.pitt@ubuntu.com>  Mon, 06 Apr 2009 16:06:33 -0700

apport (0.148) jaunty; urgency=low

  [ Matt Zimmerman ]
  * apport/hookutils.py: add attach_media_build to include information about
    the build of installation media in use (i.e. in a casper live CD
    environment)
  * general-hooks/ubuntu.py: use attach_media_build (LP: #351781)
  * bin/apportcheckresume: Use attach_file_if_exists rather than attach_file to
    avoid spurious error messages about non-existent log files (LP: #351973)
  
  [ Martin Pitt ]
  * debian/local/ubuntu-bug: Drop generic passthrough of apport-{cli,gtk,kde}
    options since this leads to too much confusion. Instead just support a
    single argument and check whether it is a pid, a package name, a .crash
    file, or a program path. This does the right thing when calling it with a
    .crash file (LP: #347392) and fixes the help output (LP: #344923) Update
    manpage accordingly.
  * apport/hookutils.py: Move attach_media_build() to
    general-hooks/ubuntu.py, since it is Ubuntu specific.
  * bin/apport-retrace: Fix KeyError crash on bugs with an ExecutablePath
    which does not exist any more. Close the bug as invalid instead.
    (LP: #352331)
  * bin/kernel_oops: Add "kernel-oops" tag. Since both bin/kernel_oops and
    bin/apportcheckresume use the "kerneloops" bug class, it previously was
    hard to filter out the bug reports which were real oopses. (LP: #349621)

 -- Martin Pitt <martin.pitt@ubuntu.com>  Wed, 01 Apr 2009 18:10:01 +0200

apport (0.147) jaunty; urgency=low

  * bin/apportcheckresume: report the pm-suspend.log/pm-hibernate.log
    from /var/lib.
  * bin/apportcheckresume: only attempt to attach the stress log if its is
    present.
  * bin/apportcheckresume, debian/apport.init: add detection for late
    resume hangs, those where the user thinks the system was working.
    (LP: #335323)

 -- Andy Whitcroft <apw@canonical.com>  Mon, 30 Mar 2009 09:47:28 +0200

apport (0.146) jaunty; urgency=low

  * apport/report.py, _generate_sigsegv_report(): Turn into a class method, so
    that it can be used by test cases in other modules as well. Also add
    missing Signal field.
  * apport/crashdb_impl/launchpad.py: Fully enable operation with
    staging.launchpad.net.
  * apport/crashdb_impl/launchpad.py: Add initial test suite, performing data
    upload, Python and SEGV bug reporting, report download, report updating,
    tag and duplicate handling. This happens on staging.launchpad.net.
  * apport/crashdb.py: Add new interface duplicate_of(id) to return the master
    bug of a duplicate. Also document that close_duplicate() with "None"
    master bug will un-duplicate the bug.
  * apport/crashdb_impl/{launchpad,memory}.py: Implement duplicate_of() and
    add test cases. The Launchpad test case reproduces the
    "duplicate-of-a-duplicate" regression, which now got fixed in
    python-launchpad-bugs bzr head.
  * apport/ui.py, open_url(): Also consider a sesssion as "GNOME" if gconfd-2
    is running; some variants such as UNR do not have gnome-panel; this fixes
    using the preferred browser for them. (LP: #322386)
  * debian/local/apport-collect: Add new option -p to explicitly specify a
    (binary) package name instead of guesstimating it from the bug's source
    package tasks. Document new option in debian/local/apport-collect.1.
    (LP: #333875)
  * apport/crashdb.py, duplicate_db_consolidate(): Add logging about removing
    invalidated bugs from the duplicate database, now that this actually
    works.
  * debian/local/ubuntu-bug.1: Update for the possibility to specify a package
    name or PID without any options. Also document the "ubuntu-bug linux"
    special case. (LP: #348985)
  * debian/local/ubuntu-bug.1: Add missing documentation of the case of
    specifying a path name.
  * backends/packaging-apt-dpkg.py: When unpacking source trees, try
    "debian/rules setup" last, since it is the least common variant.
  * debian/local/ubuntu-fat-chroot: Divert away
    /usr/lib/xulrunner-1.9.1b3/xulrunner-bin. It is called on debian/rules
    patch in xulrunner-1.9.1 and hangs eternally in the fakechroots. This is
    only a temporary kludge, though, until the next xulrunner version lands.
  * apport/crashdb_impl/launchpad.py: Add test case: Update a bug report which
    got marked as a duplicate during processing. This reproduces #349407.
  * apport/crashdb_impl/launchpad.py, update(): Intercept and ignore IOErrors
    when changing the bug priority. This happens if a bug gets duplicated
    underneath us. (LP: #349407)
  * apport/crashdb.py, get_crashdb(): Print syntax errors from parsing
    conf.d/*.conf to stderr.
  * apport/crashdb_impl/launchpad.py: Support new CrashDB option "project"
    which can be set to a LP project name to file bugs against that project
    instead of the distribution. Add test case for filing crash bug against a
    project, updating it, duplicating/unduplicating it, and determining fixed
    version. (LP: #338835)
  * bin/crash-digger: If apport-retrace exits with 99, consider it a transient
    error and just stop the retracer, but don't leave the lock file behind.
    Add appropriate test case to test-crash-digger.
  * bin/apport-retrace: If apt update fails due to a "hash sum mismatch", exit
    with a "transient error" code, to stop (but not break) the retracing
    cycle.

 -- Martin Pitt <martin.pitt@ubuntu.com>  Fri, 27 Mar 2009 17:01:08 +0100

apport (0.145) jaunty; urgency=low

  * apport/crashdb_impl/launchpad.py: Fix typo in previous upload.
  * debian/local/apport-collect: Do not crash on
    launchpadlib.errors.HTTPError, but give a proper error message and point
    out that this script needs "change anything" privileges. (LP: #338201)
  * apport_python_hook.py: Fix crash for already existing reports, and make
    behaviour equivalent to bin/apport: Silently exit for existing unseen
    crash report, and overwrite existing seen crash report. Add test cases.
    (LP: #323714)
  * general-hooks/automatix.py: Refuse to send bug reports when ultamatix is
    installed.

 -- Martin Pitt <martin.pitt@ubuntu.com>  Tue, 10 Mar 2009 18:45:34 +0100

apport (0.144) jaunty; urgency=low

  * apport/crashdb_impl/launchpad.py, mark_retrace_failed(): If report is
    invalid, remove CoreDump.gz and other attachments.
  * bin/apport-retrace: If we didn't find the ExecutablePath on the system
    because the package is out of date, don't crash, but close the bug as
    invalid.

 -- Martin Pitt <martin.pitt@ubuntu.com>  Tue, 10 Mar 2009 10:45:56 +0100

apport (0.143) jaunty; urgency=low

  * debian/apport.README.Debian: Document how to temporarily and permanently
    enable crash interception.
  * backends/packaging-apt-dpkg.py, is_distro_package(): Do not consider a
    package a native distro one if installed version is "None". This happens
    with some PPA packages. (LP: #252734)
  * apport/report.py, anonymize(): Move user name anonymization into the
    "non-root" case as well; fixes uninitialized variable. (LP: #338847)

 -- Martin Pitt <martin.pitt@ubuntu.com>  Mon, 09 Mar 2009 12:16:49 +0100

apport (0.142) jaunty; urgency=low

  * apport/report.py: Do not include lsb_release's stderr in the
    DistroRelease: output.
  * apport/hookutils.py: Fix attach_printing():
    - Correct spelling or "error_log".
    - Do not call fgrep with no file names (if /etc/cups/ppd/ is empty), since
      that hangs forever.
  * apport/report.py, _gen_stacktrace_top(): Fix parsing of stacktraces
    with some addresses missing. Add test cases. (LP: #269133)
  * apport/ui.py, run_report_bug(): Show details of collected information and
    give the user a chance to cancel. Previously, collected data was sent
    directly to Launchpad. Nowadays lots of packages have hooks, so we cannot
    guarantee any more that bug reports only have non-sensitive information.
    (LP: #195514) This also allows the user to cancel if (s)he inadvertedly
    clicked on "Report a problem". (LP: #279033)
  * apport/ui.py: Fix crash in get_complete_size() for reports that are
    constructed on the fly instead of loaded from a file (i. e. for bug
    reports). Fixes displaying of report in apport-cli.
  * apport/report.py: Slight robustification of test_add_gdb_info_script()
    test case.
  * debian/local/ubuntu-bug: Fix invocation with "--help". (LP: #305841)
  * apport/ui.py, load_report(): Clearer error message if report file does not
    exist. (LP: #204198)
  * Remove redundant verbiage from test suite docstrings.
  * apport/report.py, anonymize(): Fix crash when processing root-owned
    reports. (LP: #338033)
  * apport/report.py, anonymize(): Do not anonymize single-character user and
    host names, since they create an utter mess in bug reports, and also are
    very low-sensitive.
  * debian/apport.init: Also start apport if force_start=1 is given. This
    provides a convenient method of starting apport just for a session without
    changing the default file. Add a comment to debian/apport.default about
    this possibility. Thanks to Milan for the suggestion and the initial
    patch! (LP: #320467)
  * backends/packaging-apt-dpkg.py, _get_mirror(): Only consider http://
    mirrors for fetching Contents.gz. (LP: #315797)

 -- Martin Pitt <martin.pitt@ubuntu.com>  Thu, 05 Mar 2009 17:01:05 +0100

apport (0.141) jaunty; urgency=low

  * apport/hookutils.py: Add cups error log to attach_printing()

 -- Brian Murray <brian@ubuntu.com>  Mon, 02 Mar 2009 10:55:53 -0800

apport (0.140) jaunty; urgency=low

  * debian/python-{apport,problem-report}.install: Fix site-packages →
    *-packages.
  * run-tests: Only check for local packaging_impl.py if running local tests.
    This unbreaks running tests from /usr/share/apport/testsuite/.

 -- Martin Pitt <martin.pitt@ubuntu.com>  Mon, 02 Mar 2009 11:56:59 +0100

apport (0.139) jaunty; urgency=low

  * apport/report.py, anonymize(): Do not anonymize "root". (Side
    issue in LP #333542)
  * debian/rules: Supply --install-layout=deb to setup.py.
  * debian/local/apport-collect: Attach new info to
    staging.launchpad.net if $APPORT_STAGING is defined. This makes
    testing easier. Describe in debian/local/apport-collect.1.
  * debian/local/apport-collect: Ignore ValueErrors from
    add_package_info(), which happens if the bug has a source package
    task which does not have an identically named binary package name.
    Slightly ugly, but it's nontrivial to do that in a sensible
    manner; let's just fix the crash for now, since the focus of this
    tool is to collect information from hooks. (LP: #334823)
  * apport/hookutils.py, hal_dump_udi(): Filter out serial numbers. 
    (Mentioned in LP #107103)

 -- Martin Pitt <martin.pitt@ubuntu.com>  Mon, 02 Mar 2009 11:36:18 +0100

apport (0.138) jaunty; urgency=low

  * apport/crashdb_impl/launchpad.py: Consider an useful stack trace
    sufficient for automatically removing the core dump, it doesn't
    need to be perfect. This is in accordance with not setting the
    apport-failed-retrace tag for useful, but non-perfect retraces any
    more.
  * apport/hookutils.py, backends/packaging_rpm.py: Convert usage of
    md5 module (which is deprecated in 2.6) to hashlib.
  * Replace all instances of using an exception's .message attribute
    with str(exception), since message is deprecated in Python 2.6.
  * apport/hookutils.py: Add attach_printing(). Thanks to Brian Murray
    for the initial patch! (LP: #333582)

 -- Martin Pitt <martin.pitt@ubuntu.com>  Tue, 24 Feb 2009 22:24:31 +0100

apport (0.137) jaunty; urgency=low

  * Set python-version to all, include symlinks in the package.

 -- Matthias Klose <doko@ubuntu.com>  Tue, 24 Feb 2009 21:22:36 +0100

apport (0.136) jaunty; urgency=low

  [ Andy Whitcroft ]
  * bin/apportcheckresume: remove originator in suspend/hibernate/resume
    reporting.  This was intended for debugging only and is now redundant.
  * bin/apportcheckresume, apport/report.py: when collecting resume failures
    in very early boot hal may not be running and we thus unable to obtain
    the machine type information.  Move title generation to the reporting
    engine.

  [ Martin Pitt ]
  * debian/local/apport-collect: Add user environment information, too
    (LANG, PATH, SHELL). (LP: #332578)

 -- Martin Pitt <martin.pitt@ubuntu.com>  Tue, 24 Feb 2009 14:25:21 +0100

apport (0.135) jaunty; urgency=low

  * problem_report.py, test_write_mime_text(): Add test cases for
    single-line and two-line UTF-8 values, single-line and two-line
    Unicode values and a single-line LF-terminated value. Fix handling
    of the latter two.
  * problem_report.py, test_write(): Add test cases for single-line
    and two-line UTF-8 and Unicode values, and fix handling of these
    in write().
  * debian/local/apport-collect: Collect package, OS, and user
    information as well. (LP: #332578)
  * package-hooks/source_apport.py: Robustify by using hookutils, and
    avoid stat errors if /var/crash/* does not exist.
  * test-hooks: Update dodgy test for uninstalled package,
    libdb4.3-tcl is not available in Jaunty any more.

 -- Martin Pitt <martin.pitt@ubuntu.com>  Mon, 23 Feb 2009 13:14:24 +0100

apport (0.134) jaunty; urgency=low

  * debian/local/apport-collect: Do not collect information for closed
    tasks. Thanks for Brian Murray for the initial patch! (LP: #331839)
  * apport/crashdb_impl/launchpad.py, download(): Download
    DpkgTerminalLog.txt attachment as well.
  * apport/report.py: If downloading a nonexisting bug pattern file
    name succeeds and returns a HTML snippet with "404 Not Found",
    consider this as failure. This repairs falling back to source
    package names. (LP: #328751)
  * apport/hookutils.py: Replace tabs with spaces.

 -- Martin Pitt <martin.pitt@ubuntu.com>  Fri, 20 Feb 2009 11:22:15 +0100

apport (0.133) jaunty; urgency=low

  [ Andy Whitcroft ]
  * apport/hookutils.py: define and include a machine type from the hardware
    information in the report, using HAL information where available.
  * bin/apportcheckresume: include the machine type in the suspend/hibernate
    report title.  They are generally machine specific.

 -- Martin Pitt <martin.pitt@ubuntu.com>  Thu, 19 Feb 2009 17:49:03 +0100

apport (0.132) jaunty; urgency=low

  [ Martin Pitt ]
  * Add debian/local/apport-collect: Download a Launchpad bug report,
    get its source package, check if it has apport hooks, and if so,
    run and upload them. Add manpage, too. (LP: #124338)
  * debian/control: Add Suggests: python-launchpadlib; this is only
    needed by apport-collect, thus we don't need to pull that into
    every default installation; if it's not installed apport-collect
    will detect and point this out.
  * debian/control: Add ${misc:Depends} dependencies.

  [ Jonathan Riddell ]
  * Set window icon in apport-qt

 -- Martin Pitt <martin.pitt@ubuntu.com>  Thu, 19 Feb 2009 13:50:34 +0100

apport (0.131) jaunty; urgency=low

  [ Andy Whitcroft ]
  * bin/apportcheckresume, bin/kernel_oops, cli/apport-cli, gtk/apport-gtk,
    gtk/apport-gtk.glade, qt4/apport-qt: generalised the KernelOops
    dialog and handling to allow suspend and hibernate failures present
    more accurate reasons for the report.  Also commonises all messages
    in the three implementations to simplify internationalisation.

  [ Martin Pitt ]
  * po/Makefile: Fix merge-po rule to actually work again.
  * cli/apport-cli, qt4/apport-qt: Unify string with apport-gtk.
  * apport/ui.py: Drop some bogus translatable strings.
  * Update German translations.

 -- Martin Pitt <martin.pitt@ubuntu.com>  Mon, 16 Feb 2009 19:31:41 +0100

apport (0.130) jaunty; urgency=low

  [ Martin Pitt ]
  * bin/kernel_crashdump: Don't crash if vmcore.log does not exist.
  * crashdb_impl/launchpad.py: Tag bugs with the architecture they are
    being reported on.
  * bin/crash-digger: Revert catching "database is locked" errors
    during consolidation, since it just hides more fundamental errors.
  * apport/crashdb_impl/memory.py: Improve docstrings of test suite.
  * bin/apport-retrace: Do not try to install -dbgsym packages with
    nonmatching versions, unless --unpack-only is used. Thanks to
    hggdh for the initial patch! (LP: #309208)

  [ Andy Whitcroft ]
  * bin/apportcheckresume: modify the oops title and thereby the launchpad
    bug title to say suspend or hibernate.
  * bin/apportcheckresume: modify the tags to bin/apportcheckresume:
    modify the oops title and thereby the launchpad be resume+suspend or
    resume+hibernate as appropriate.
  * bin/apportcheckresume: include any non-free modules in the bug title.

 -- Martin Pitt <martin.pitt@ubuntu.com>  Thu, 12 Feb 2009 22:09:35 +0100

apport (0.129) jaunty; urgency=low

  * bin/apport-retrace: Log broken reports.
  * bin/apport-retrace: Do not mark bugs as invalid after they are
    already marked as a duplicate, since that does not work in
    Launchpad.
  * debian/local/ubuntu-fat-chroot: Symlink /target -> /, to work
    for crashes which appear in /target during installation.
  * bin/apport: Move argv length/usage help before lock check, so that
    it works if the user cannot lock /var/crash/.lock. Thanks to Kees
    Cook!
  * doc/package-hooks.txt: Point out apport.hookutils.
  * apport/ui.py: Check environment variable APPORT_REPORT_THIRDPARTY
    in addition to the 'thirdparty' configuration file option for
    overriding the "genuine distro package" check. Thanks to Oumar
    Aziz OUATTARA!
  * apport/crashdb_impl/launchpad.py: In third-party mode, report bugs
    against Launchpad projects. Thanks to Oumar
    Aziz OUATTARA for his branch! (LP: #213454)
  * bin/apportcheckresume: Include /var/lib/pm-utils/stress.log, too.
    Thanks to Andy Whitcroft for the initial patch, rewrote to use
    apport.hookutils.
  * apport/crashdb.py, init_duplicate_db(): Run an integrity check and
    raise exception if it fails, to avoid running the retracers on a
    corrupt duplicate db. Add test case to
    apport/crashdb_impl/memory.py.
  * bin/crash-digger: Create a backup of the duplicates database right
    after initializing it (which verifies integrity).
  * dupdb-admin: Add new command "consolidate".
  * apport/crashdb_impl/launchpad.py: Request bug lists with batch
    size 300, for slight speedup of consolidation.
  * apport/crashdb.py, duplicate_db_consolidate(): Warn about a bug
    which is not yet fixed, but does not appear in get_unfixed(). In
    Launchpad, this means that the bug does not have the
    'apport-crash' tag any more; if there are many, those would be a
    huge time/bandwidth waste.

 -- Martin Pitt <martin.pitt@ubuntu.com>  Mon, 26 Jan 2009 16:04:16 +0100

apport (0.128) jaunty; urgency=low

  * apport/ui.py: Introduce new configuration option "thirdparty" and
    ignore the is_distro_package() check if it is set to true.
  * bin/apport-retrace: Call Cache.open() after Cache.update().
  * bin/apport-retrace: If downloading a report fails (e. g. the
    description was invalidly modified), mark the bug as invalid with
    a proper explanation instead of crashing, unless we are in
    "stdout" or "output file" mode.
  * apport/crashdb_impl/launchpad.py: Apply some heuristics to attempt
    recovering broken descriptions as in LP #315728 (intermediate
    blank lines, and non-apport data append).

 -- Martin Pitt <martin.pitt@ubuntu.com>  Mon, 19 Jan 2009 17:49:55 +0100

apport (0.127) jaunty; urgency=low

  * bin/apportcheckresume, debian/apport.init: integrate with pm-utils to
    detect suspend/resume failures.  Thanks to Steve Conklin and Andy
    Whitcroft.  LP: #316419.

 -- Steve Langasek <steve.langasek@ubuntu.com>  Tue, 13 Jan 2009 12:54:12 -0800

apport (0.126) jaunty; urgency=low

  * bin/apport-chroot: If --auth is specified in "login" mode, symlink
    the file into /tmp/auth in the fakechroot. This makes it much
    easier to interactively debug retracing.
  * bin/apport-retrace: Exit with zero for bugs which do not have a
    core dump, so that it does not completely stop the retracers.

 -- Martin Pitt <martin.pitt@ubuntu.com>  Fri, 09 Jan 2009 22:49:48 +0100

apport (0.125) jaunty; urgency=low

  * bin/apport-chroot: Exit with apport-retraces' exit status, to
    propagate errors upwards to crash-digger.
  * bin/apport-retrace: Do not put outdated -dbgsym comments into the
    bug comments.
  * Rewrite bin/crash-digger to become much more robust and easier for
    retracer maintainers:
    - Now designed around cron-based maintenance: start, process all
      pending bugs, exit. This makes memory leaks irrelevant, and gets
      rid of all the logging, daemonizing, and looping code.
    - Adapt stdout/stderr reporting to be suitable for cron and
      redirecting stdout to a log file.
    - Use lock files to avoid overlapping instances and avoid damaging
      bugs with broken retracers after crash-digger failed.
    - Handle chroot upgrading, so that this does not need separate
      cronjobs any more.
    - Drop old -i option, replace with -D/--dupcheck which is a mode
      which *only* checks duplicates of Python crashes (no fakechroot
      handling).
    - Mark bug as retraced after apport-chroot retrace finished
      successfully; the process is robust enough now to avoid enless
      loops even if retracing fails.
    - Adapt test-crash-digger accordingly.
    - UbuntuSpec:apport-retracer-maintenance

 -- Martin Pitt <martin.pitt@ubuntu.com>  Fri, 09 Jan 2009 12:14:44 +0100

apport (0.124) jaunty; urgency=low

  * debian/local/ubuntu-fat-chroot: Divert touch to touch.real and
    wrap it into a shell wrapper which ignores failures. Some packages
    use "touch -m" which fails with EPERM on directories under
    fakechroot. Also disable gconf-schemas and polkit-auth, since they
    do not work in fakechroots.
  * apport/crashdb_impl/launchpad.py: Allow using staging for testing.
  * apport/crashdb.py, mark_retrace_failed(): Add new optional
    argument "invalid_msg", intended for crashes which cannot be
    retraced properly (e. g. due to outdated packages). Implement this
    in apport/crashdb_impl/launchpad.py.
  * bin/apport-retrace: If we do not have an usable stack trace, and
    encounter outdated package versions in the crash, close the report
    as invalid with an appropriate comment. (LP: #308917)
  * bin/apport-retrace: Update the apt cache before looking for, and
    installing packages. (Part of UbuntuSpec:apport-retracer-maintenance)
  * debian/apport.default: Enable by default again for Jaunty. Let the
    flood begin!

 -- Martin Pitt <martin.pitt@ubuntu.com>  Thu, 08 Jan 2009 14:05:07 +0100

apport (0.123) jaunty; urgency=low

  * bin/apport: Do not write the report into the log file if opening
    the report file failed; just log the error.
  * bin/apport: Remove a previously seen report file, so that the
    following creation with O_EXCL actually works.
  * apport/report.py, add_proc_info(): Only try to attach
    /proc/pid/attr/current if we are root. This works around Python
    segfaulting regression when encountering EPERM on read() (see 
    LP #314065).
  * apport/report.py testsuite: Use "isofs" for module license check
    testing instead of "usbcore", since the latter is more likely to
    get built into the kernel.
  * apport/report.py, add_proc_environ(): Use "PATH=(...)" instead of
    "PATH: ..." notation, to be consistent with other environment
    variables. Unbreaks the apport test suite.

 -- Martin Pitt <martin.pitt@ubuntu.com>  Mon, 05 Jan 2009 18:05:38 +0100

apport (0.122) jaunty; urgency=low

  * apport/crashdb_impl/launchpad.py: Support extra tags in the
    report's "Tags:" field, and set them in the Launchpad bug.
    Document this in doc/data-format.tex. Thanks to Steve Conklin for
    the patch!

 -- Martin Pitt <martin.pitt@ubuntu.com>  Mon, 05 Jan 2009 10:06:49 +0100

apport (0.121) jaunty; urgency=low

  * debian/apport.init: Drop long obsolete setting of
    /proc/sys/kernel/crashdump-size.
  * debian/apport.init: Make restart actually work if the default file was
    changed. (LP: #292402)
  * apport/report.py, add_proc_environ(): Do not include verbatim $PATH, only
    classify it as "default" (does not appear at all then), "custom,
    user" (/home or /tmp in $PATH), or "custom, no user". Add appropriate test
    case. Update the data format documentation accordingly. (LP: #245263)

 -- Martin Pitt <martin.pitt@ubuntu.com>  Mon, 08 Dec 2008 19:37:53 -0800

apport (0.120) jaunty; urgency=low

  * man/apport-cli.1: Fix "sytem" typo. (LP: #288977)
  * apport/fileutils.py: Add new function get_options() to read
    ~/.config/apport/settings. In the future, the apport-ignore.xml file will
    move to this directory, too. Based on idea and initial patch from Nikolay
    Derkach.
  * bin/apport: Check config option "unpackaged", and if it is set to True,
    create a crash dump for unpackaged programs, too. Bump apport package
    dependency to python-apport for this.
  * apport/ui.py: Fix regression introduced in in 0.115 for checking
    successful package name determination.
  * apport/report.py: Some distro portability fixes in the test suite, thanks
    to Nikolay Derkach!
  * Add OpenSUSE spec file, init script, and RPM packaging backend. Thanks to
    Nikolay Derkach!
  * apport_python_hook.py, bin/apport: Create files in a race free way to
    avoid symlink attacks. Thanks to Sebastian Kramer <krahmer@novell.com> for
    finding them!
  * problem_report.py test suite: Create debugging leftover which left /tmp/r
    behind.
  * apport/crashdb_impl/memory.py: Use example.com, not bug.net, since the
    latter actually exists now.
  * apport/hookutils.py: Add attach_network(), attach_alsa(), and
    attach_hardware(), and add proper docstrings. Thanks to Matt Zimmerman for
    the branch!
  * source_linux.py hook: Use above tool functions, which greatly simplifies
    the hook.
  * apport/report.py: Also print exceptions from binary and source package
    hooks, not just from common ones.
  * apport/report.py, add_hooks_info(): Do not print an error if a source
    package hook does not exist.
  * apport/hookutils.py, _parse_gconf_schema(): Correctly handle bool values.

 -- Martin Pitt <martin.pitt@ubuntu.com>  Wed, 26 Nov 2008 19:24:23 +0100

apport (0.119) intrepid; urgency=low

  * debian/apport.default: Disable Apport by default for the final release.

 -- Martin Pitt <martin.pitt@ubuntu.com>  Thu, 23 Oct 2008 09:34:41 +0200

apport (0.118) intrepid; urgency=low

  * apport/hookutils.py: add attach_gconf() function to add non-default gconf
    settings to a report

 -- Matt Zimmerman <mdz@ubuntu.com>  Mon, 13 Oct 2008 20:10:33 +0100

apport (0.117) intrepid; urgency=low

  * backends/packaging-apt-dpkg.py, is_distro_package(): Fix crash if
    apt.Cache()[pkg].origins is None. (LP: #279353)
  * bin/apport: Log that we are ignoring SIGABRT, since it is a common cause
    of confusion.
  * test-apport, create_test_process(): Fix race condition: wait until the
    child process has fully execve()ed, to avoid coredumping it while it is
    still running as test-apport process.
  * apport/crashdb_impl/launchpad.py, update(): Set source package of a bug if
    the reporter removed it and the task is against 'Ubuntu'. (LP: #269045)

 -- Martin Pitt <martin.pitt@ubuntu.com>  Tue, 07 Oct 2008 16:38:06 +0200

apport (0.116) intrepid; urgency=low

  * Update AUTHORS and debian/copyright, Michael and Troy released their
    copyright to Canonical. Properly attribute them as authors in the
    respective files.
  * debian/local/ubuntu-bug: Fix quoting of the command line arguments, so
    that several options do not end up as one big argument when being passed
    to apport-{cli,gtk,qt}. This also repairs launchpad-integration.
    (LP: #260242)

 -- Martin Pitt <martin.pitt@ubuntu.com>  Fri, 26 Sep 2008 10:32:45 +0200

apport (0.115) intrepid; urgency=low

  [ Matt Zimmerman ]
  * Add apport/hookutils.py with some convenience functions for writing hook
    scripts (work in progress)
  * Extend ubuntu-bug to accept a path as an argument and look up the package
    name
  * Rename kernel_hook to kernel_crashdump (there are other kernel hooks)
  * Change kernel crash report type to KernelCrash
  * Fix automatix.py to not crash when automatix isn't installed (LP: #267004)
  * Add bin/kernel_oops hook to capture a kernel oops (eg. via kerneloops)

  [ Martin Pitt ]
  * Add AUTHORS file for collecting the list of major contributors and
    copyright holders.
  * apport/report.py: If we do not find a bug pattern file for the binary
    package, fall back to looking for one with the source package name.
  * run-tests: Provide a better error message if apport/packaging_impl.py does
    not exist.

  [ Brian Murray ]
  * apport/crashdb_impl/launchpad.py: Add regression-retracer tag to bugs
    which seem to be a regression (duplicate, and crash happens in a later
    version than the fix). (LP: #271876)

 -- Martin Pitt <martin.pitt@ubuntu.com>  Thu, 18 Sep 2008 18:18:03 -0700

apport (0.114) intrepid; urgency=low

  [ Fabien Tassin ]
  * apport/ui.py: Use preferred browser when it's recognized as a
    Mozilla browser (firefox, seamonkey, flock) or Epiphany (LP: #131350)

  [ Oumar Aziz OUATTARA ]
  * apport/crashdb.py: Add support for /etc/apport/crashdb.conf.d/*.conf crash
    database configuration files. Document it in doc/crashdb-conf.txt.
  * apport/ui.py: Support a new field "CrashDB" in apport reports which select
    a non-default crash database. Document this in doc/package-hooks.txt.

  [ Martin Pitt ]
  * apport/report.py: If a hook crashes with an exception, print it to
    stderr, for easier debugging of hooks.
  * apport/crashdb_impl/launchpad.py: If PackageArchitecture is 'all', fall
    back to looking at Architecture instead of not adding a
    needs-$ARCH-retrace tag at all. This prevented signal crashes originating
    from e. g. Python packages from being automatically retraced.

 -- Martin Pitt <martin.pitt@ubuntu.com>  Thu, 04 Sep 2008 10:51:24 +0200

apport (0.113) intrepid; urgency=low

  * apport-qt recommends update-notifier-kde instead of adept-notifier

 -- Anthony Mercatante <tonio@ubuntu.com>  Thu, 28 Aug 2008 15:02:20 +0200

apport (0.112) intrepid; urgency=low

  * apport/crashdb_impl/launchpad.py: Update attachment handling to current
    python-launchpad-bugs API, thanks Markus Korn!
  * apport/ui.py: Use gnome-panel as indicator for a running GNOME session;
    'gnome-session' now calls itself x-session-manager, which isn't useful
    to tell apart session types.

 -- Martin Pitt <martin.pitt@ubuntu.com>  Thu, 07 Aug 2008 17:09:49 +0200

apport (0.111) intrepid; urgency=low

  The "(Kernel) OOPS, I dumped it again!" release.

  * apport/ui.py: Fix test_run_report_bug_unpackaged_pid() to work with the
    installed run-tests from the package as well.
  * apport/crashdb_impl/launchpad.py: Ignore broken LP bug tasks instead of
    crashing on them.
  * apport/report.py, add_proc_info(): Report the AppArmor or SELinux context
    in a new ProcAttrCurrent field, read from /proc/pid/attr/current.
    Document it in doc/data-format.tex. The field will not be added if the
    proc attribute cannot be read or isn't present. Thanks to Steve Beattie
    for the patch and the suggestion!
  * debian/local/setup-apport-retracer: Switch to intrepid.
  * debian/local/setup-apport-retracer: Fix installation of python-apt. Also
    install apt, to avoid library version mismatches to python-apt.
  * debian/apport.default: Enable apport by default again, now that we have
    working retracers.
  * apport/report.py, test_add_gdb_info_script(): Use bash, not dash as test
    program for core dumping; stack trace is awkwardly bad with dash, so that
    the test case cannot really work any more.
  * Add package-hooks/source_linux.py: Package hook for collecting kernel
    related information. By Matt Zimmerman, thank you! (LP: #251441)
  * debian/local/ubuntu-bug.1: Fix documentation of -p, it  specifies the
    binary package name, not the source.
  * apport/packaging.py: Add get_kernel_package() to return the actual Linux
    kernel package name; useful if the user reports a bug against just
    "linux". Implement it in backends/packaging-apt-dpkg.py.
  * apport/ui.py: "Do what I mean" when filing a bug against "linux" and
    report it against the actual kernel package.
  * debian/local/ubuntu-bug: If just one argument is given, infer -p/-P from
    the type of the argument.
  * apport/ui.py: Drop the PackageArchitecture field for the uploaded report
    if it is equal to Architecture. Adapt apport/crashdb_impl/launchpad.py to
    fall back to Architecture, and mention the change in doc/data-format.tex.
  * problem_report.py, write_mime(): Add new "skip_keys" argument to filter
    out keys. Add test cases.
  * apport/crashdb_impl/launchpad.py: Do not write the "Date:" field on
    upload(), and fetch it from the bug metadata in download().
  * apport/crashdb_impl/launchpad.py, download(): Support reading bugs with
    the "--- " separator instead of "ProblemType: ". Launchpad doesn't create
    bugs that way ATM, but at least we have the reading part implemented now.
  * package-hooks/source_linux.py: Drop Uname, ProcVersion, and
    RunningKernelVersion fields, since they are all subsumed in the
    ProcVersionSignature field.
  * apport/ui.py, run_report_bug(): Strip spaces from package argument.
  * apport/ui.py, add_hooks_info(): Collect OS info first, then call the
    package hooks, so that the linux hook actually has a chance to delete the
    Uname field.
  * bin/kernel_hook, test-hooks: Throw away the original kernel hook which
    we never used (and got superseded by the proper source_linux.py package
    hook now). Replace it with the new logic of looking for
    /var/crash/vmcore{,.log} and turning that into an apport report.
  * debian/apport.init: Call kernel_hook if /var/crash/vmcore exists.
    (LP: #241322)
  * apport/ui.py: Collect information for "ProblemType: Kernel" as well, so
    that we run the package hook. Adapt test suite to cover this.
  * debian/control: Bump Standards-Version (no required changes).
  * gtk/apport-gtk.glade, qt4/apport-qt: Generalize notification of kernel
    crash, since it now happens after a boot, not right after the BUG/OOPS.
    But in the future we want to cover both cases.

 -- Martin Pitt <martin.pitt@ubuntu.com>  Tue, 05 Aug 2008 18:13:24 +0200

apport (0.110) intrepid; urgency=low

  * apport/chroot.py: In the test suite, copy some system binaries/libraries
    into a fakechroot and exercise a lot of standard shell commands (cp, ln
    -s, rm, rm -r, mkdir, echo, chmod, chown, etc.) with absolute/relative
    paths.  This reproduces the total breakage of rm'ing, chmod'ing, and
    chown'ing absolute paths in hardy fakechroots.
  * bin/crash-digger: Intercept exceptions when downloading crash reports for
    duplicate checking, so that the retracer does not crash on malformed bug
    reports. (LP: #205178)
  * apport/packaging.py: Introduce a new function enabled() which reports
    whether Apport should create crash reports. Signal crashes are controlled
    by /proc/sys/kernel/core_pattern, but we need that to control whether
    reports for Python, package, or kernel crashes are generated.
  * backends/packaging-apt-dpkg.py: Provide implementation for
    PackageInfo.enabled() for Debian/Ubuntu by evaluating /etc/default/apport.
    Add various test cases for different configuration files and absent files.
  * apport_python_hook.py: Do not create reports if Apport is disabled (in
    /etc/default/apport). (LP: #222260)

 -- Martin Pitt <martin.pitt@ubuntu.com>  Sat, 17 May 2008 12:44:21 +0200

apport (0.109) intrepid; urgency=low

  [ Martin Pitt ]
  * debian/local/setup-apport-retracer: Update for some changes in Hardy.

  [ Loic Minier ]
  * apport/report.py, add_proc_info(): also strip pathnames starting with
    'cow', 'squashmnt', and 'persistmnt' to allow apport to locate the
    executable pathname, additionally to 'rofs' added in 0.75.  This fixes
    apport for packages installed on the read-write part of the unionfs mounts
    and under UME which uses different names for the mount points.  Proper fix
    is to rewrite the pathnames in the kernel. (LP: #224168)

 -- Martin Pitt <martin.pitt@ubuntu.com>  Wed, 23 Apr 2008 14:30:03 +0200

apport (0.108) hardy; urgency=low

  [ Martin Pitt ]
  * apport-{gtk,qt,cli}: Fix handling of file references added by package
    hooks. (LP: #205163)
  * backends/packaging_rpm.py: Fix dependency resolution of uname(*) in the
    RPM backend. Thanks to Patryk Zawadzki! (LP: #213018)
  * backends/packaging_rpm.py: Fix RPM platform parsing, thanks to Patryk
    Zawadzki! (LP: #213015)
  * po/de.po: Fix typo (missing space).
  * debian/apport.default: Disable Apport for the final Hardy release, since
    it is less useful in stable releases, and drains a lot of CPU and I/O
    power on crashes. Disabling it here instead of in update-notifier/adept is
    more discoverable and more centralized.

  [ Daniel Hahler ]
  * bin/apport-retrace: catch the same exceptions from Report.load() like
    ui.load_report() does (LP: #211899)
  * Fix uncaught exceptions in apport itself (LP: #215929):
    - apport/REThread.py: check if "sys" exists in the except block of
      REThread.run()
    - apport_python_hook.py: check if "sys" exists in the finally block of
      apport_excepthook
  * cli/apport-cli: Fix UnboundLocalError in ui_present_crash, which rendered
    apport-cli useless (for reporting crashes) (LP: #216151)

 -- Martin Pitt <martin.pitt@ubuntu.com>  Wed, 16 Apr 2008 12:24:32 +0200

apport (0.107) hardy; urgency=low

  * cli/apport-cli: Add translator comment for difficult string. (LP: #210948)
  * Update German translations.
  * po/Make{vars,file}: Remove the --language=python option again, since it
    breaks extracting strings from the glade. intltool-update currently does
    not seem to have a way to tag a file as "language python", so add an ugly
    workaround: Create temporary .py symlinks for gtk/apport-gtk & friends,
    and have intltool extract them.
  * apport/ui.py: Disallow filing a bug without specifying a package or a PID.
    Update debian/local/ubuntu-bug.1 accordingly (apport-cli manpage was
    already correct). (LP: #210348)

 -- Martin Pitt <martin.pitt@ubuntu.com>  Sun, 06 Apr 2008 11:44:38 -0600

apport (0.106) hardy; urgency=low

  [ Martin Pitt ]
  * apport/crashdb_impl/launchpad.py: Fix spelling mistake in p-lp-bugs API
    (now corrected there).
  * apport_python_hook.py: Catch IndexError for invalid sys.argv[0], too.
    (LP: #204940)
  * apport/ui.py: Add test_run_report_bug_unpackaged_pid() test case which
    reports a bug against a pid which belongs to an unpackaged program. This
    reproduces LP #203764.
  * apport/report.py: Drop add_hooks_info() assertion on nonexisting Package
    field, return silently instead. This conforms to the behaviour of the
    other add_*_info() functions and avoids nasty error handling.
  * apport/ui.py: Generate proper error message when calling with -f -p PID
    and PID belongs to an unpackaged program. (LP: #203764).

  [ Sebastien Bacher ]
  * po/Makevars: add the --language=python xgettext option so the translations
    template is correctly updated on build since cdbs is using intltool-update
    directly and not the corresponding makefile target

 -- Martin Pitt <martin.pitt@ubuntu.com>  Tue, 01 Apr 2008 16:02:46 +0200

apport (0.105) hardy; urgency=low

  * apport/crashdb_impl/launchpad.py: Ignore ValueErrors when subscribing a
    team, since these are usually due to the team already being subscribed.
  * apport/report.py, anonymize(): Be robust against empty user names and only
    anonymize fields which can potentially contain user specific data.
    (LP: #195706)
  * backends/packaging-apt-dpkg.py, get_architecture(): Return 'unknown'
    instead of None if package architecture cannot be determined.
    (LP: #198548)
  * apport/ui.py, run_crash(): Intercept other IOErrors, too (such as EISDIR)
    and print out proper error message instead of crashing. (LP: #201819)
  * apport_python_hook.py: If the Python script has mutilated sys.argv so that
    even sys.argv[0] does not exist any more, fall back into readlink()ing
    /proc/pid/exe and gracefully handle the failure of that, instead of
    crashing in the crash handler (ugh). Add test case. (LP: #198183)

 -- Martin Pitt <martin.pitt@ubuntu.com>  Tue, 18 Mar 2008 23:04:57 +0100

apport (0.104) hardy; urgency=low

  [ Martin Pitt ]
  * apport/crashdb_impl/launchpad.py, get_source_version(): re-escape the
    package name so that it doesn't stumble over '+' and similar characters.
  * apport/ui.py tests: assert that ProcEnviron is also included into bug
    reports where we do not have a PID, since having the local information is
    interesting and important (and acceptable in terms of personal
    information).
  * apport/report.py: Split out method add_proc_environ() for getting
    ProcEnviron, so that we can call it separately.
  * apport/ui.py, run_report_bug(): Add ProcEnviron if we do not have a pid to
    file a bug against. This way, bugs filed against packages or distro also
    get locale information. (LP: #198514)
  * apport/fileutils.py, mark_report_seen(): Do not crash if the file does not
    exist any more, because it was removed underneath us. (LP: #199932)
  * apport/ui.py, test_collect_info_exepath(): Add a tuple argument and a
    CompressedValue to the test report. This reproduces LP #199349.
  * apport/report.py, anonymize(): Only work on string values. (LP: #199349)
  * apport/ui.py: If a report has a field "Ignore", entirely ignore the report
    without even presenting an explanatory error dialog (as
    "UnsupportableReason" does). Document this in doc/package-hooks.txt.
    (LP: #198863)
  * debian/control: Bump Standards-Version (no changes necessary).
  * debian/control: Fix wrongly spelt project names (Python and GTK+). Thanks
    to lintian's scrutiny.
  * gtk/apport-gtk-mime.desktop.in, qt4/apport-qt-mime.desktop.in: Add a main
    category.

  [ Kees Cook ]
  * apport/report.py: fix module license checking logic (LP: #199927).
    - nonfree_modules: being unable to find a module should not mean the
      module is non-free.
    - test_module_license_evaluation: check modinfo reporting.
  * problem_report.py: Skip atime test case if file system is mounted noatime.

 -- Martin Pitt <martin.pitt@ubuntu.com>  Thu, 13 Mar 2008 14:01:30 +0100

apport (0.103) hardy; urgency=low

  * bin/apport-unpack: Print error messages instead of crashing for problems
    like nonexisting file names passed as arguments. (LP: #185273)
  * backends/packaging-apt-dpkg.py, is_distro_package(): Explicitly check site
    for "ppa", so that we do not automatically file bugs for PPA packages.
    This works around Soyuz bug LP #140412 for the time being.
  * apport/report.py: Add standard_title() test cases for Python crashes with
    a custom message, and a custom message with newlines. The latter
    reproduces LP #190947.
  * apport/report.py, standard_title(): Do not rely on a fixed position of the
    topmost function; use iteration and regular expression matching instead.
    (LP: #190947)
  * apport/ui.py, parse_argv(): Specify that --pid/-P argument must be an
    integer, to avoid exceptions when it's not. (LP: #193494)
  * apport/report.py: Use uname -srm, not -a, to hide the hostname. (part of
    LP #192786); also use os.uname() instead of calling the system program.
  * problem_report.py(): Make write() work for reports with CompressedValues.
    Add test case.
  * apport/ui.py: Add test case test_run_crash_anonymity() which asserts that
    the crash dump does not contain strings which can identify the user, such
    as the user name, login name, host name, and current directory.
  * apport/report.py: Add method anonymize() which replaces user specific
    strings with generic ones.
  * apport/ui.py, thread_collect_info(): Call anonymize() on the report.
    (LP: #192786)
  * bin/apport-retrace: Only update a bug report with new attachments if it is
    not a duplicate. (LP: #172792)
  * bin/apport-retrace: Print out proper error message instead of an exception
    if trying to do write operations to the bug tracker without specifying
    a cookie file. (LP: #146423)

 -- Martin Pitt <martin.pitt@ubuntu.com>  Mon, 25 Feb 2008 17:47:13 +0100

apport (0.102) hardy; urgency=low

  [ Martin Pitt ]
  * problem_report.py: Support reading reports with legacy zlib
    compression in 'retain compressed values' mode (as used nowadays by
    apport when reporting a crash). Add a test case, too. (LP: #129616)
  * debian/control, debian/rules: Switch from python-support to
    python-central, and use 'nomove' option so that apport works during
    upgrades, too. (LP: #121341)
  * debian/rules: Use dh_icons instead of dh_iconcache.
  * debian/apport.init: Do not stop apport in any runlevel (LSB header).
  * apport/ui.py, run_crash(): Catch zlib.error on invalidly compressed core
    dumps. (LP: #176977)
  * apport/ui.py: Give a meaningful error message instead of crashing if the
    package for a crash report is not installed any more. (LP: #149739)
  * apport/ui.py: Do not include ProcCmdline in bug reports, since these are
    not ack'ed by the user and might contain sensitive data. (LP: #132800)
  * apport/ui.py: Add various test cases for crash reports whose packages have
    been uninstalled between the crash and the report. This reproduces
    LP #186684.
  * apport/ui.py, load_report(): Produce proper error message if
    executable/interpreter path do not exist any more. (LP: #186684)
  * cli/apport-cli: Intercept SIGPIPE when calling sensible-pager, to avoid
    crash when quitting it prematurely. (LP: #153872)
  * bin/apport-checkreports: Print out a list of program names/packages which
    have a pending crash report. (LP: #145117)
  * apport/ui.py, run_argv(): Add return code which indicates whether any
    report has been processed.
  * cli/apport-cli: If no pending crash reports are present, say so and refer
    to --help. (LP: #182985)
  * apport/ui.py: Waive check for obsolete packages if environment defines
    $APPORT_IGNORE_OBSOLETE_PACKAGES. Document this in the apport-cli manpage.
    (LP: #148064)

  [ Daniel Hahler ]
  * .crash file integration for KDE3 (LP: #177055)
    - debian/apport-qt.install: install added files qt4/apport-qt-mime.desktop
      and qt4/apport-qt-mimelnk.desktop
  * Fixed minor warnings/errors from desktop-file-validate in
    gtk/apport-gtk-mime.desktop.in and qt4/apport-qt.desktop.in (LP: #146957)

 -- Martin Pitt <martin.pitt@ubuntu.com>  Wed, 06 Feb 2008 12:55:53 +0100

apport (0.101) hardy; urgency=low

  * debian/control: Add python-xdg dependency to apport, since apport-cli
    needs it. (LP: #177095)
  * apport/ui.py: Add test case for reporting a report which has been
    preprocessed by apport-retrace, i. e. has a stack trace, but no core dump
    any more (reproducing LP #185084).
  * apport/ui.py, run_crash(): Do not reject reports which have a stack trace,
    but no core dump. (LP: #185084)
  * apport/report.py: Fix test_add_gdb_info_load() test case, the temporary
    executable was already deleted when gdb ran the second time.

 -- Martin Pitt <martin.pitt@ubuntu.com>  Wed, 23 Jan 2008 17:48:06 +0000

apport (0.100) hardy; urgency=low

  * bin/crash-digger: Add option --log for logging to a file, and
    --pidfile/--stop for daemonization. Add test cases to test-crash-digger.
  * bin/apport: Do not re-raise exceptions about failure to create the lock
    file, to avoid crashing in the case that another apport instance tries to
    lock at exactly the same moment. (LP: #147237)
  * apport/report.py testsuite: Check that our methods get along with binary
    data which turn into CompressedValue objects after loading them from a
    file. This reproduces LP #148305.
  * problem_report.py, CompressedValue: Add method splitlines() since we need
    it very often. Add test case to test_compressed_values(). (LP: #148305)
  * problem_report.py: Add test case to check that update() works and does the
    right thing with binary values and overwriting. This confirms that
    importing a dictionary works.
  * debian/local/setup-apport-retracer: Update for hardy.
  * apport/crashdb_impl/launchpad.py: get_source_info() does not work any more
    due to HTML changes in Launchpad, and not showing the component any more
    on /distro/+source/package. Since we do not actually need component and
    release name any more, rename it to get_source_version(), fix the regular
    expression to just get the version, and adapt get_fixed_version()
    accordingly.
  * debian/local/setup-apport-retracer: Update default apt sources to
    http://ddebs.ubuntu.com.
  * apport/ui.py: Robostify cleanup of forked test processes.
  * apport/ui.py: Sleep for 0.5 seconds after creating the test process in the
    test suite to give /proc some time to settle down.
  * bin/apport: Drop evaluation of CORE_* environment variables and mandate
    calling with <pid> <signal> <core ulimit>. Drop the now obsolete
    apport/elfcore.py. Adapt test-apport accordingly.
  * debian/apport.init, use-local: Now call apport with %p, %s, and %c kernel
    macros (since 2.6.24). Drop Edgy support from init script.

 -- Martin Pitt <martin.pitt@ubuntu.com>  Fri, 21 Dec 2007 02:18:48 +0100

apport (0.99) hardy; urgency=low

  * cli/apport-cli, qt4/apport-qt: Fix typo 'send' -> 'sent'.
    (LP: #139288)
  * apport_python_hook.py: Add user info, too. Also add check for this to the
    test suite. (LP: #145109)
  * apport/ui.py, run_crash(): Show a proper UI error message instead of just
    crashing with an exception if the crash report is inaccessible for the
    invoking user. (LP: #146464)
  * apport/crashdb_impl/memory.py: Implement mark_retraced(),
    get_unretraced(), and get_dup_unchecked() for completeness, and define
    _MemoryCrashDBTest also when not running file as __main__. This makes the
    class useful for higher-level test suites. Add test cases for the new
    functions.
  * apport/crashdb_impl/memory.py: Support 'dummy_data' option which adds a
    few dummy crashes by default. This is useful for external test suites
    which cannot otherwise pre-fill the in-memory db. Add checks that this
    works properly.
  * bin/crash-digger: Use self.log() more consistently, and flush stdout in
    log(), so that we do not lose logs on output redirection.
  * Add test-crash-digger: Initial test suite for bin/crash-digger.
  * apport/ui.py, run_crash(): Intercept CRC errors from the info collection
    thread, which happens on broken core dumps. (LP: #132212)
  * cli/apport-cli, ui_present_package_error(): Fix running of dialog, so that
    reporting package problems with apport-cli actually works. (LP: #136369)
  * apport/ui.py, run_crash(): Intercept ENOSPC and present a proper error
    message. (LP: #145100)
  * gtk/apport-gtk.glade: Fix title of upload progress window to comply to
    HIG. Thanks, Bruce Cowan. (LP: #144782)
  * qt4/apport-qt: Fix Unicode <-> UTF-8 conversion. Thanks, Daniel Hahler!
    (LP: #148177)
  * apport/ui.py: Only import xdg.DesktopEntry when a .desktop file has been
    found in the affected package. This avoids the dependency on servers with
    just apport-cli. Thanks, Matthias Gug! (LP: #130013)
  * apport/fileutils.py: Do not fail if there are no packages installed which
    have one or several .desktop files. Thanks, Matthias Gug!

 -- Martin Pitt <martin.pitt@ubuntu.com>  Sun, 28 Oct 2007 18:32:07 -0400

apport (0.98) gutsy; urgency=low

  [ Martin Pitt ]
  * debian/local/setup-apport-retracer: launchpadBugs -> launchpadbugs
    (recently renamed Python package in python-launchpad-bugs).
  * apport/crashdb_impl/launchpad.py, test examples: Do not duplicate to bug
    #1, that generates a huge amount of spam. Use another test bug.
  * apport/crashdb_impl/launchpad.py, download(): Use Bug.description_raw,
    since LP mangles spaces in .description. Bump p-lp-bugs dependency.
  * apport/crashdb_impl/launchpad.py, close_duplicate(): Explicitly set the
    duplicate after removing attachments, since the new LP does not allow any
    modification of duplicate bugs.
  * bin/crash-digger: Only consolidate the duplicate DB when -i is given (i.
    e. usually only on one running instance).

  [ Colin Watson ]
  * Use bugs.launchpad.net for +filebug and +bugs requests. (LP: #138090)

 -- Martin Pitt <martin.pitt@ubuntu.com>  Mon, 01 Oct 2007 14:35:07 +0200

apport (0.97) gutsy; urgency=low

  [Martin Pitt]
  * problem_report.py: Coerce CompressedValue.__len__() to return an int to
    work on Python 2.4, too.
  * debian/local/setup-apport-retracer: Adapt ddeb apt source for the move
    from ~pitti to ~ubuntu-archive.

  [Markus Korn]
  * port to new python-launchpad-bugs API.

  [Daniel Holbach]
  * small fixes to the port.
  * debian/control: bumped python-launchpad-bugs Depends to >= 0.2.2.

 -- Daniel Holbach <daniel.holbach@ubuntu.com>  Tue, 04 Sep 2007 11:24:28 +0200

apport (0.96) gutsy; urgency=low

  * Create man pages for apport-cli, apport-chroot, and dupdb-admin.
  * apport/fileutils.py, find_file_package(): Try to resolve symlinks in the
    directory path. (LP: #125551)
  * apport/crashdb_impl/launchpad.py, debian/local/setup-apport-retracer: Use
    packaging.get_system_architecture() (which is dpkg --print-architecture on
    Debian/Ubuntu) instead of uname, so that this does the right thing on lpia.
  * problem_report.py, write_mime(): Use base64 encoding for gzipped
    attachments, to not screw up mail servers. Thanks to Tim Yamin for this
    patch!
  * apport/crashdb.py: Drop the last argument (-1), since it is the default
    anyway and did not yet exist on Python 2.4.

 -- Martin Pitt <martin.pitt@ubuntu.com>  Tue, 21 Aug 2007 14:11:48 +0200

apport (0.95) gutsy; urgency=low

  * general-hooks/automatix.py: Remove hashbang, it's not an executable
    script.
  * apport/report.py: Support system-wide blacklisting:
    /etc/apport/blacklist.d/. Add test cases.
  * Add doc/README.blacklist: Document blacklist.d/, install it there in
    setup.py.
  * debian/rules: Blacklist wine-preloader, so that we ignore wine crashes
    until an appropriate way is found to deal with them. (Point 6 of
    apport-better-retracing spec.)

 -- Martin Pitt <martin.pitt@ubuntu.com>  Sat, 11 Aug 2007 18:10:54 +0200

apport (0.94) gutsy; urgency=low

  * doc/data-format.tex: Some updates to incorporate feedback from Gnome
    upstream:
    - Do not talk about "Distributions" any more, but "Operating systems".
      Gnome is used on non-Linux OSs, too.
    - Split "DistroRelease:" field into "OS:" and "OSRelease:".
    - Explicitly mention that CoreDump, StackTrace etc. can also contain
      minidump output.
    - Increase document version to 0.2.
  * apport/report.py, obsolete_packages(): Fix crash when apt does not know an
    available version of a package. (LP: #128176)
  * test-apport: Add check that apport aborts immediately if another apport
    instance is already running. Also test that a symlink attack on the lock
    file is not possible.
  * bin/apport: Abort running several apport instances at the same time, by
    lockf()'ing /var/crashes/.lock and aborting on failure. (LP: #119622)
  * Add bin/gcc_ice_hook: Script to create an apport report for a gcc ICE
    (internal compiler exception). Add test cases to test-hooks, and ship it
    in the 'apport' package. (LP: #125551)
  * run-tests: In 'local' mode, only explicitly run the apt/dpkg
    implementation instead of backends/*, since the RPM ones don't have tests
    yet.
  * apport/crashdb.py: Add a second optional parameter to upload() to specify
    an upload progress callback function. Adapt the declarations in the
    Launchpad and Memory implementations, too.
  * apport/crashdb_impl/launchpad.py, upload(): Pass upload progress callback
    handler to launchpadBugs.storeblob.upload(), which supports this since
    version 0.2~39. Bump dependency to it accordingly.
  * apport/ui.py, file_report(): Define an upload progress callback handler,
    pass it to the crashdb upload(), and feed ui_set_upload_progress() with
    some actual data. (LP: #91521)
  * problem_report.py: Remove support for reading bz2 compressed binary data.
    That was only relevant during edgy's development cycle.
  * apport/report.py, test_add_proc_info(): Fix determination of /bin/zgrep
    interpreter.
  * problem_report.py: Switch encoding of binary values from bare zlib to
    proper gzip format, since this is much more useful when reusing the
    compressed value. Retain support for zlib-only reports. Add test cases for
    both old and new encodings, and adapt the other test cases for the new
    format. Update doc/data-format.tex accordingly.
  * problem_report.py, write(): Add new permitted 'binary' argument value
    'compressed', which retains gzip compressed binary values instead of
    unpacking them transparently. Add test cases.
  * problem_report, write_mime(): Eliminate unnecessary usage of StringIO.
  * problem_report, write_mime(): Make function work for compressed binary
    values. Add test case.
  * apport/report.py, add_gdb_info(): Make function work if CoreDump is a
    compressed value.
  * apport/ui.py: Load crash report with keeping compressed binaries. This
    avoids loading the entire uncompressed core dump into memory, and avoids
    recompressing it all over again for generating the crash database upload
    MIME document. This greatly speeds up crash reporting, too. (LP: #98562)

 -- Martin Pitt <martin.pitt@ubuntu.com>  Tue, 31 Jul 2007 21:32:00 +0200

apport (0.93) gutsy; urgency=low

  * apport/crashdb.py: Set sqlite connect timeout to two hours, instead of the
    default 5 seconds. Previously, one retracer always crashed when the other
    was consolidating the database.
  * bin/dupdb-admin, command_dump(): Correctly interpret empty version strings
    as 'fixed in unknown verrsion', not 'unfixed'.
  * apport/crashdb_impl/launchpad.py: Fix typo in bug comment string.
  * apport/crashdb_impl/launchpad.py: Add function get_source_info() which
    parses out release, version, and component from
    https://launchpad.net/$DISTRO/+source/$PACKAGE.
  * apport/crashdb_impl/launchpad.py, get_fixed_version(): If a bug is fixed,
    return the current version (as approximation of the version where the bug
    was fixed), instead of an empty string (which meant 'fixed in unknown
    version'). [apport-crash-duplicates spec]

 -- Martin Pitt <martin.pitt@ubuntu.com>  Wed, 25 Jul 2007 17:04:27 +0200

apport (0.92) gutsy; urgency=low

  * bin/crash-digger: Do not crash if duplicate db is locked when attempting
    to consolidate it. This happens often because in the DC we have two
    parallel instances (for amd64 and i386).
  * Move ubuntu-fat-chroot from bin/ to debian/local/, since it is so heavily
    Ubuntu specific.
  * debian/local/ubuntu-fat-chroot: Use diversions for the binaries we want to
    disable, so that chroot upgrades do not trash the modifications.
  * debian/local/setup-apport-retracer: launchpad-crash-digger ->
    crash-digger.
  * bin/crash-digger: Add option -i/--arch-indep-dupcheck to explicitly enable
    duplicate checking of arch-independent crashes like Python exceptions. We
    only want to process them on one architecture to avoid scattering the
    duplicate database.
  * apport/crashdb_impl/launchpad.py, get_unfixed(): Search for 'apport-crash'
    tag, not 'apport'.
  * bin/apport-unpack: Fix format string in error message.
  * apport/ui.py, __init__(): Intercept ImportError, which can happen for
    crashes during system upgrades. (LP: #124354)
  * Add general-hooks/automatix.py: Refuse to send problem reports if
    automatix is installed.
  * doc/package-hooks.txt: Do not document UnsupportableReason, since it does
    not make sense to set it in package hooks (it is checked before calling
    the hooks). Hooks should use UnreportableReason only.
  * apport/ui.py, test_run_crash_package(): Check that 'Package' problem
    reports collect additional information, too.
  * apport/ui.py, collect_info(): Collect additional information for 'Package'
    problem reports, too.
  * Revive preloadlib/:
    - Remove PIPE_CORE #ifdefs and make them the default. We do not need to
      support the Edgy kernel patches in this version any more.
    - Install signal handler for SIGABRT, too.
    - Read core ulimit, pass it to apport in CORE_REAL_RLIM, and set it to
      zero for the program, since we do not actually want the kernel to write
      core files when we pipe the core dump to apport.
    - test-apport: Pass APPORT_REPORT_DIR to the manually called apport
      instance in the memory clipping test; otherwise it'll write into
      /var/crash/, which we do not consider in library mode.
  * apport/crashdb_impl/launchpad.py, __init__(): Only do the "download bug
    #2" hack if we actually have an authentication cookie. Thus, do it only on
    the retracing servers, not on the client side. (LP: #125142)
  * apport/report.py, crash_signature(): Generate a signature for one-line
    Python tracebacks, too. This sometimes seems to happen, e. g. LP#124588.
    (LP: #125020)
  * apport/crashdb_impl/launchpad.py, update(): Set bug importance to Medium
    if retracing was successful. (LP: #106379)

 -- Martin Pitt <martin.pitt@ubuntu.com>  Tue, 24 Jul 2007 21:50:34 +0200

apport (0.91) gutsy; urgency=low

  * bin/apport: Remove code that supported the Edgy kernel way of core dump
    passing. Also factorize the CORE_REAL_RLIM evaluation, since it is likely
    to change in the near future.
  * apport/crashdb_impl/launchpad.py, close_duplicate(): Delete some
    attachments, as specified in apport-crash-duplicates spec, and make the
    bug public afterwards.
  * apport/crashdb_impl/launchpad.py, close_duplicate(): If the master bug is
    already duped to yet another bug, mark the bug to that one instead of the
    master.
  * apport/crashdb.py: Split out duplicate_db_last_consolidation() for getting
    the date (or seconds since) the last consolidation, so that we can use it
    externally.
  * apport/crashdb.py: Add duplicate_db_change_master_id() to change the
    master ID of a crash. Add test case to apport/crashdb_impl/memory.py.
  * Add bin/dupdb-admin: Initial version of duplicate db CLI app; can dump the
    db, display consolidation state, and change master bug IDs for now. Ship
    it in apport-retrace.
  * apport/crashdb.py, duplicate_db_last_consolidation(): Fix timedelta
    seconds calculation to actually take the days into account, too.
  * bin/crash-digger: Fix dumping of dup db after consolidation.
  * apport/ui.py:
    - test_run_report_bug_package(): Add test case for calling the UI in bug
      filing mode with an invalid package name.
    - run_report_bug(): Do not crash on invalid package name, generate an
      error message instead. (LP: #123644)
  * apport/fileutils.py, mark_report_seen(): Do not crash if the file has
    already been deleted underneath us. (LP: #122347)
  * apport/ui.py, run_report_bug(): Do not crash if the target process runs as
    a different user. Print a proper error message instead. Add test case
    test_run_report_bug_noperm_pid(). (LP: #121121)
  * apport/fileutils.py, likely_packaged(): Ignore /var/lib/schroot. Add test
    case. (LP: #122859)
  * apport/ui.py, open_url(): Intercept weird race condition for os.close()
    trying to close an already invalidated fd. (LP: #123180)

  Merge the fedora branch, thanks to Will Woods <wwoods@redhat.com>:

  * Add apport.init.fedora: Fedora specific init script.
  * Add apport.spec: RPM build recipe.
  * Add backends/packaging_rpm.py: Partial implementation of the packaging
    backend for RPM which applies to all RPM-based distros.
  * Add backends/packaging_fedora.py: Concrete packaging backend
    implementation for Fedora.
  * apport/elfcore.py: Classes for parsing general ELF files, and information
    from core dumps.
  * bin/apport: Fall back to reading signal number and PID directly from the
    core file (via elfcore.py) if CORE_SIGNAL and CORE_PID are not defined (i.
    e. when running on a non-Ubuntu kernel).
  * crashdb.conf: Add stanzas for Fedora and a 'debug' database which uses the
    'memory' crashdb implementation.

 -- Martin Pitt <martin.pitt@ubuntu.com>  Sat, 14 Jul 2007 15:08:35 +0200

apport (0.90) gutsy; urgency=low

  * apport/ui.py, load_report(): Catch IOError, too. LP: #118827
  * Merge apport-cli package into apport itself. The program itself is just 3
    kB compressed, and it's not worth wasting another 34 kB compressed
    changelog for this tiny bit.
  * apport/report.py, obsolete_packages(): Use the version comparison from the
    packaging system instead of just testing for inequality. This catches zero
    epochs. Thanks to Will Woods <wwoods@redhat.com>!
  * apport/ui.py: Add option -c/--crash-file to run the UI with a particular
    crash file (which can be anywhere) instead of all pending crashes in
    /var/crash/.
  * Add xdg-mime/apport.xml: XDG MIME type definition for .crash files.
  * Add gtk/apport-gtk-mime.desktop.in: Link text/x-apport MIME type to
    apport-gtk -c, so that .crash files can be reported with Gnome.
  * Add debian/apport.links: Install an icon symlink for the MIME type.
  * apport/ui.py: Do not ask the initial "Do you want to report this?"
    question when being invoked with --crash-file.
  * po/POTFILES.in: Add missing cli/apport-cli.
  * po/de.po: Updated for apport-cli.
  * cli/apport-cli: Add option for keeping the report file without sending it,
    and to display its path. This is for sending the report later, copying
    it from a server to a workstation with internet connection, etc.
  * apport/crashdb_impl/launchpad.py: Simplify _subscribe_triaging_team(), now
    that we do not differ between main and universe policies any more.
  * apport/report.py: Support another hook directory
    /usr/share/apport/general-hooks/ for scripts which are run for every
    problem report. This was requested for adding e. g. AppArmor logs, etc.
    Add test cases.
  * Add debian/apport.dirs again to ship that hook directory.
  * doc/package-hooks.txt: Document the general hooks.

 -- Martin Pitt <martin.pitt@ubuntu.com>  Tue, 10 Jul 2007 21:10:19 +0100

apport (0.89) gutsy; urgency=low

  Implement private crash bug handling, according to
  https://wiki.ubuntu.com/CrashReporting:

  * apport/crashdb_impl/launchpad.py:
    - upload(): If we have an Ubuntu bug, mark it as private and only
      subscribe 'apport' (the 'Apport retracing service' user).
    - Add function _subscribe_triaging_team() which subscribes
      ubuntu-crashes-main for source packages in Ubuntu main or restricted, or
      ubuntu-crashes-universe for other packages. It does not touch non-Ubuntu
      bugs, since these are not marked private by default and are outside of
      the scope of this spec.
    - update(), _mark_dup_checked(): Call _subscribe_triaging_team().
    - Note: This entire spec is a gross hack, and Ubuntu derivatives do not
      benefit from it at all. We have to live with this until LP grows a real
      crash database.
    - get_distro_release(): Make this function work with private bugs, too, by
      using p-lp-bugs' safe_urlopen().

  Bug fixes:

  * apport/crashdb_impl/launchpad.py: Revert simplification change of 0.85:
    BugList returns a set of strings, not integers; due to non-identity they
    do not work with the usual set operations.
  * apport/crashdb_impl/launchpad.py: Add function get_source_component() to
    query Launchpad for the component of a given distribution and source
    package. (This will be required for implementing crash-reporting).
  * backends/packaging-apt-dpkg.py, _search_contents(): Package list is
    actually comma separated, only take the first item. This fixes retracing
    of e. g. #124139.
  * backends/packaging-apt-dpkg.py, _search_contents(): Fix package name
    parsing for non-main components. This fixes retracing of e. g. #124111.
  * apport/report.py, _read_maps(): Revert ptrace hack when maps cannot be
    read. maps file is now protected based on process ownership, not ptracing.
  * apport/crashdb.py, apport/crashdb_impl/launchpad.py,
    apport/crashdb_impl/memory.py: Remove official interface
    mark_dup_checked(), as it should only be an internally used function. Add
    report parameter, since we will need it there in the future. Remove
    explicit call from bin/crash-digger and instead change check_duplicate()
    to call it on its own.
  * apport/crashdb_impl/launchpad.py, download(): Replace dodgy parsing of
    fields from the description with proper code, so that multi-line fields
    are read correctly, too.

 -- Martin Pitt <martin.pitt@ubuntu.com>  Fri, 06 Jul 2007 11:19:22 +0200

apport (0.88) gutsy; urgency=low

  * po/de.po: Update.
  * backends/packaging-apt-dpkg.py, _search_contents(): Do not check the
    return value of zgrep. It usually errors out with 'stdout: broken pipe'
    when called with -m1.
  * bin/crash-digger: Mark a bug as retraced if DistroRelease: cannot be
    determined. Those are bugs apport cannot handle.
  * backends/packaging-apt-dpkg.py, get_source_tree(): Call apt-get source
    with --assume-yes to not block on VCS confirmations.
  * apport/crashdb.py: Add interface mark_retrace_failed(). Implement it in
    apport/crashdb_impl/launchpad.py.
  * bin/apport-retrace: If retraced report does not have a crash signature,
    mark it as failed with above new function. Bump python-apport dependency
    for this.
  * apport/crashdb_impl/launchpad.py, update(): Delete CoreDump.gz attachment
    if the retrace was successful (i. e. if the report has a crash signature).
  * apport/ui.py, test_run_crash(): Set the message box title, text, and
    severity as assertion message if the run_crash() test fails, so that you
    know why it fails. This usually happens if libc6 or another dependency of
    the test crash is out of date.
  * gtk/apport-gtk.glade: Mark string as translatable. LP: #119621

 -- Martin Pitt <martin.pitt@ubuntu.com>  Tue, 03 Jul 2007 21:38:05 +0200

apport (0.87) gutsy; urgency=low

  * apport/report.py:
    - test_gen_stacktrace_top(): Add test case for unwinding a Gnome assertion
      (g_logv(), g_assert_warning() and similar), see LP #123462.
    - _gen_stacktrace_top(): Generalize for unwinding multiple functions and a
      set of function names, and add the Gnome assertion ones.

 -- Martin Pitt <martin.pitt@ubuntu.com>  Mon, 02 Jul 2007 11:00:44 +0200

apport (0.86) gutsy; urgency=low

  * test-apport: Check that apport does not create reports for emtpy core
    dumps.
  * problem_report.py: Introduce a fourth optional parameter "fail_on_empty"
    to file pointer tuples which causes write() to raise an IOError if no data
    was read. Add test cases.
  * bin/apport: Enforce non-emptyness of CoreDump.
  * problem_report.py: Add test case for delayed piping of data passed as file
    object pointers. This was supposed to explain the reason for getting bugs
    with zero-byte core dumps, but already works correctly.
  * apport/report.py, check_ignored(): round the mtime to an int (just like
    mark_ignore() does), to not get wrong results on file systems that support
    subsecond file timestamps. This fixes running the test suite on the live
    CD.
  * test-apport: Clarify assertion message if /var/crash is not empty.

 -- Martin Pitt <martin.pitt@ubuntu.com>  Thu, 28 Jun 2007 19:14:36 +0200

apport (0.85) gutsy; urgency=low

  * apport/crashdb_impl/launchpad.py: BugList.bugs is already a set, simplify
    code a bit.
  * debian/control: Add dpkg-dev dependency to apport-retrace, for getting
    dpkg-source.
  * apport/report.py, crash_signature(): Allow ':' and '~' as part of function
    names to cover C++. Adapt test case to cover this.
  * apport/report.py test suite: Do not assume that /bin/zgrep uses /bin/sh,
    it was recently changed to use bash. Directly read the interpreter from
    the shebang line.
  * bin/apport-chroot, command_upgrade(): Supply -y to 'apt-get upgrade' also
    in verbose mode.
  * bin/apport-chroot, command_upgrade(): Run 'apt-get clean' before
    regenerating the chroot tarball.
  * backends/packaging-apt-dpkg.py, get_dependencies(): Fix crash when
    encountering a virtual package. LP: #122274
  * apport/report.py, obsolete_packages(): Do not consider virtual packages as
    obsolete.
  * apport/crashdb_impl/launchpad.py: Do a bogus call to Bug() in the ctor.
    This initializes python-launchpad-bugs to use a cookie for the urlopen in
    BugList, so that get_unretraced() and get_dup_unchecked() return private
    bugs, too. This works around LP #122126.

 -- Martin Pitt <martin.pitt@ubuntu.com>  Mon, 25 Jun 2007 16:38:43 +0200

apport (0.84) gutsy; urgency=low

  * apport/crashdb.py: Add new abstract methods:
    - get_unretraced() and mark_retraced(id) to get a list of crashes that
      need to be retraced and chalk them off.
    - get_dup_unchecked() and mark_dup_checked() to get a list of crashes that
      need to be checked for being a duplicate and chalk them off. This is
      aimed at crashes which do not need retracing, such as unhandled Python
      exceptions.
  * apport/crashdb_impl/launchpad.py: Implement above methods for launchpad
    (moving the code from bin/launchpad-crash-digger).
  * apport/crashdb_impl/launchpad.py: Set "need-duplicate-check" tag for
    Python crashes.
  * apport/crashdb_impl/launchpad.py, download(): Fetch Traceback.txt, too, so
    that we can do duplicate checking for Python crashes.
  * bin/launchpad-crash-digger: Drop Launchpad specific code and replace it
    with calls to above new functions. Rename to bin/crash-digger. Also rename
    all 'cookie' to 'auth' (as happened with the other applications earlier).
  * bin/crash-digger: Do duplicate checking for needs-duplicate-check crash
    bugs (such as Python crashes).
  * bin/apport-retrace, bin/crash-digger: More language cleanup; we should
    stop talking about 'bugs' and use 'crash' consistently.

 -- Martin Pitt <martin.pitt@ubuntu.com>  Thu, 14 Jun 2007 19:50:24 +0200

apport (0.83) gutsy; urgency=low

  * apport/crashdb.py: Separate abstract from implemented functions.
  * apport/crashdb.py, apport/packaging.py, apport/ui.py: Use
    NotImplementedError instead of Exception in the abstract methods.
  * apport/packaging.py: Add interface compare_versions() for comparing
    package version numbers.
  * backends/packaging-apt-dpkg.py: Implement compare_versions() using
    apt.VersionCompare(), add some test cases.
  * apport/report.py: Fix typo: 'none' -> 'None'.
  * apport/chroot.py: Do not include /usr/local/lib and /usr/lib in
    LD_LIBRARY_PATH, just /lib, so that we still use the libc from outside,
    but e. g. libxml2 from inside the chroot.

  https://blueprints.launchpad.net/ubuntu/+spec/apport-crash-duplicates: Merge
  crash-dups branch, which implements automatic crash duplicate detection:

  * apport/crashdb.py: Add methods for crash duplicate detection.
  * apport/crashdb_impl/memory.py: Change internal data management to track
    fixed version and duplicates.
  * apport/crashdb_impl/memory.py: Add a test suite for all methods, including
    the duplicate detection API of the base CrashDatabase (since it is
    much easier to test it here, on an actual implementation).
  * debian/pyversions: Bump minimal Python version to 2.5, since this starts
    providing the sqlite3 module.
  * apport/crashdb_impl/launchpad.py: Implement new methods required for crash
    duplicate detection. get_fixed_version() does not approximate version
    tracking yet; it just returns '' for fixed bugs (which means 'fixed, but
    unknown version'). Bump python-launchpad-bugs dependency for this to
    ensure the availability of Bug.mark_duplicate().
  * bin/apport-retrace: Add option --duplicate-db which specifies the path to
    the duplicate sqlite database and enables duplicate detection.
  * Abin/apport-chroot: Add option --duplicate-db. If a file is given, symlink
    it into the chroot and pass --duplicate-db to apport-retrace.
  * bin/launchpad-crash-digger: Add --duplicate-db and pass it to
    apport-chroot.
  * apport/crashdb.py: Track last run of duplicate_db_consolidate() in an
    extra table and add a method duplicate_db_needs_consolidation() which
    returns True if the last run was more than a given number of seconds ago.
    Add test cases to apport/crashdb_impl/memory.py.
  * bin/launchpad-crash-digger, fill_pool(): Check whether the duplicate
    database needs consolidation (i. e. updating the bug states to the reality
    in the bug tracker) and if so, trigger it.

 -- Martin Pitt <martin.pitt@ubuntu.com>  Wed, 13 Jun 2007 13:09:57 +0200

apport (0.82) gutsy; urgency=low

  * Add bin/ubuntu-fat-chroot: Script to install a set of commonly needed
    packages into a minimal Ubuntu chroot (as created by apport-chroot). This
    requires some hacking of postinst and /usr/sbin/ files in between the
    installation stages and thus deserves a script on its own.
  * apport/packaging.py:
    - Add "uninstalled" option to get_file_package(). If set to True, this
      will do an expensive search of files/packages which are not installed.
    - Add interface "set_mirror(URL)" for functions which need to retrieve
      packages and data from distribution mirrors.
  * backends/packaging-apt-dpkg.py: Implement "uninstalled" option and
    "set_mirror(URL)", add test cases.
  * bin/apport-retrace: Use "uninstalled" option now to install packages and
    corresponding -dbgsyms for uninstalled files mentioned in ProcMaps
    (Point 1 of apport-better-retracing spec). Bump python-apport dependency.
  * apport/packaging.py: Add interface get_available_version(package).
  * backends/packaging-apt-dpkg.py: Implement get_available_version(), add
    shallow test case.
  * apport/report.py: Add function obsolete_packages() to return packages in
    Package: and Depends: which are not up to date. Add test cases.
  * apport/ui.py, thread_collect_info(): For crashes, call obsolete_packages()
    and set UnreportableReason: if there are any (Point 2 of
    apport-better-retracing spec).
  * apport/ui.py, thread_collect_info(): call standard_title() and add it to
    the report as 'Title' field. This is useful if reporters modify the
    default title (per request of Brian Murray, thanks). Add test case.
  * apport/ui.py: Fix declaration of the test suite's
    ui_set_upload_progress(). Funny that this has never been triggered before.
  * apport/report.py, add_gdb_info(): Split out StacktraceTop generation into
    separate funtion _gen_stacktrace_top(), so that we can test it separately.
  * apport/report.py, _gen_stacktrace_top(): Step back from the crashed
    program's own signal handlers, since those are generally not useful for
    the purposes of StacktraceTop and only impede duplicate matching
    (Point 4 of apport-better-retracing spec). Add various test cases.
  * apport/report.py: Add method crash_signature() to calculate an unique
    identifier of a signal or Python crash, to be used for duplicate
    detection. Add various test cases.
  * apport/packaging.py: Add interface get_source_tree() to fetch and unpack a
    source package to a given directory, optionally specifying a particular
    version.
  * backends/packaging-apt-dpkg.py: Implement get_source_tree(). This has a
    rather crude 'call apt-get source and guess about directories'
    implementation until python-apt learns about doing this directly and more
    elegantly (see LP #118788).
  * bin/apport-retrace: Add gen_source_stacktrace() and a few helper functions
    to construct a field 'StacktraceSource' with the source code around the
    affected lines in the stack trace (as available). (Point 5 of
    apport-better-retracing spec).
  * apport/crashdb_impl/launchpad.py, update(): Attach StacktraceSource to the
    bug if it exists.
  * apport/crashdb_impl/launchpad.py: Check PackageArchitecture for 'all', to
    not set a retracer tag 'need-all-retrace'.
  * test-apport: Clarify assertion failure message when an unexpected core
    dump is present.
  * apport/report.py, get_module_license(): Do not iterate over Popen.stdout,
    use communicate() instead. The latter is already fixed to not trip over
    SIGINTR. (LP: #118965)

 -- Martin Pitt <martin.pitt@ubuntu.com>  Fri, 08 Jun 2007 07:47:04 +0200

apport (0.81) gutsy; urgency=low

  * apport/report.py: Remove '[apport]' default bug title prefix. (LP: #94819)
  * apport/crashdb_impl/launchpad.py: Tag new bugs with
    'apport-<problemtype>'. This replaces the former '[apport]' prefixing.
  * debian/local/setup-apport-retracer: Specify a path in '.' command and
    use sh again. Yay for me needing three attempts before actually RTFMing
    how '.' works (which is really nasty and strange IMHO).
  * bin/apport-chroot: Fix symlinks before repackaging the chroot tarball in
    'install' and 'installdeb' modes.
  * debian/local/setup-apport-retracer: Install python-libxml2 and python-apt.
  * bin/launchpad-crash-digger: Supply --auth instead of the deprecated
    --cookie to apport-chroot.
  * bin/apport-chroot: Fix identifier name in command_retrace().
  * debian/local/setup-apport-retracer: Set APPORT_CRASHDB_CONF to the local
    crashdb.conf.
  * bin/apport-chroot: Unset APPORT_CRASHDB_CONF for login and retrace.
  * bin/launchpad-crash-digger: Check the release of a bug and whether we have
    a chroot for it before untagging it. This avoids loosing tags for bugs we
    do not yet have a working retracer chroot for.
  * bin/apport-retrace: Do not abort with an exception if package installation
    fails. Give a proper error message instead and point to -u. (LP: #115681)
  * apport/crashdb_impl/launchpad.py, update(): Create a temporary directory
    and use proper file names for the new attachments. With TemporaryFile(),
    attachment file names ended up as '<fdopen>'. (LP: #115347)
  * apport/report.py, add_os_info(): Add field 'NonfreeKernelModules' which
    lists loaded kernel modules which do not have a FOSS license. This is
    particularly helpful for quickly checking for restricted graphics drivers.
    (LP: #103239)
  * apport_python_hook.py: Move the apport.* imports into the try: block and
    move the likely_packaged() test to the top, to avoid importing
    apport.report and creating a Report object for non-packaged scripts. This
    makes the entire code more efficient and robust against errors in the
    apport modules. (LP: #109955)
  * apport/report.py, add_gdb_info(): Intercept OSError from gdb invocation
    (which might be segfaulting itself) and just do not put any gdb output
    into the report. The automatic retracers can try their luck again.
    (LP: #112501)
  * bin/apport-retrace: Fix handling of packages which are still known to
    /var/lib/dpkg/status, but do not have an apt record any more; treat them
    like virtual packages and just issue a warning instead of falling over.
    (LP: #107474)
  * Add doc/data-format.tex: Documentation of the structure, encoding, and
    standard keys of the Apport report file format. [apport-for-upstreams
    blueprint]
  * Add doc/Makefile: Build and clean rules for generating data-format.pdf.
  * debian/rules, setup.py: Call doc/Makefile and install the PDF
    documentation. Add texlive-latex-recommended build dependency for that.

 -- Martin Pitt <martin.pitt@ubuntu.com>  Thu, 24 May 2007 19:39:12 +0200

apport (0.80) gutsy; urgency=low

  Collect all Launchpad specific bits in a separate class and provide an
  abstract base class. This will greatly help for getting upstream acceptance
  and the possibility of automatically forwarding crashes upstream
  (apport-for-upstreams specification):

  * Add apport/crashdb.py: Abstract crash database interface. This also offers
    a factory function get_crashdb() which reads a configuration file to find
    the default crash database to be used.
  * Add ./crashdb.conf: Crash database configuration file, for Ubuntu on
    Launchpad. Modify setup.py and debian/python-apport.install to ship it in
    python-apport.
  * Add apport/crashdb_impl/memory.py: Simple in-memory implementation of
    crash database interface for testing.
  * Add apport/crashdb_impl/launchpad.py: Launchpad implementation of crash
    database interface.
  * apport/ui.py: Drop LP specific bits and move towards new CrashDatabase
    interface.
  * apport/ui.py, test suite: Do not overwrite file_report() any more, but
    use the memory CrashDatabase. This will test the actual file_report()
    implementation and allows the test suite to check the precise value of
    opened URLs.
  * apport/{report,ui}.py: Move UserInterface.create_crash_bug_title() and its
    test cases to Report.standard_title(). It is much more appropriate there
    and can be used in the retracer as well.
  * bin/apport-retrace: Drop LP specific bits and move to CrashDatabase
    interface. Remove the --remove-tag option, we really should not have it
    here; remove it from man/apport-retrace.1 as well.
  * bin/apport-chroot: Drop --remove-tag option here, too.
  * bin/apport-chroot: Drop LP specific bits and move to CrashDatabase
    interface.
  * bin/launchpad-crash-digger: Remove retracing tag directly instead of
    passing --remove-tag to apport-chroot. This is a much cleaner design and
    avoids infinitely looping on some weirdly failing retraces.
  * debian/control: Bump some python-apport dependencies for the API changes.

  Some debranding:

  * setup.py: Use apport wiki home page for 'url'.
  * Remove 'X-Ubuntu-Gettext-Domain' from *.desktop.in, since langpack.mk will
    add it automatically now.
  * *.desktop.in: Remove 'in Ubuntu' from comment.
  * cli/apport-cli, qt4/apport-qt: Generalize window titles.

  Other fixes:
  * po/de.po: Update.
  * debian/local/setup-apport-retracer: Revert back 'source' to '.' and use
    bash instead of sh. POSIX sh does not seem to have a 'source' command.

 -- Martin Pitt <martin.pitt@ubuntu.com>  Mon, 21 May 2007 19:25:31 +0200

apport (0.79) gutsy; urgency=low

  * debian/local/setup-apport-retracer: Fix '.' bashism, replace it with
    'source'.
  * problem_report.py, write_mime(): Drop preamble argument, replace it with
    an extra_headers dictionary. This is much easier to evaluate on clients.
  * apport/ui.py: Convert to new write_mime() interface from above. This
    finally automatically tags bugs with need-$ARCH-retrace. Bump
    p-problem-report dependency of python-apport for this.
  * apport/report.py: Change example URLs in the testsuite from launchpad to
    an artificial ones to avoid the impression that it is LP specific.
  * backends/packaging-apt-dpkg.py: Formally make this a subclass of
    apport.packaging.PackageInfo.
  * debian/control: Use code.lp.net instead of bazaar.lp.net VCS URL.
  * bin/kernel_hook: Fix/improve the collected information:
    - Read /proc/modules instead of lsmod.
    - Fix lspci argument: -n instead of -m.
    - Add /proc/cmdline.
  * debian/rules: Use langpack.mk for updating the .desktop files.
  * Add po/Makevars to specify the domain, to make intltool figure out the
    gettext domain automatically.
  * bin/kernel_hook, ./test-hooks: Do not rely on /proc/version_signature any
    more, it's gone in the gutsy kernel.

 -- Martin Pitt <martin.pitt@ubuntu.com>  Mon, 21 May 2007 15:55:10 +0200

apport (0.78) gutsy; urgency=low

  * apport/packaging.py, backends/packaging-dpkg.py: Add new interface
    is_distro_package(package) which verifies the origin of a given package.
    Move the dodgy hack from apport/ui.py to the backend, where it belongs to.
    Also add a test case.
  * debian/control: Add python-apt dependency to python-apport.
  * debian/control: Remove debianutils dependency, it's essential.
  * Drop backends/packaging-dpkg.py. It had some hackish usage of python-apt
    anyway, since some things just cannot be figured out with dpkg alone.
    Since we have to give up on that idea, implement a new clean packaging
    backend 'packaging-apt-dpkg.py' which now uses python-apt and dpkg in a
    clean way.
  * apport/report.py, add_gdb_info(): Fix crash when Stacktrace could not be
    created. (LP: #107853)
  * ./test-apport: Check that crashes create a core dump (with proper ulimits)
    when an unseen crash report exists already. This reproduces LP #105976.
  * bin/apport: Create core dump file if aborting because an unseen crash
    report already exists. (LP: #105976)
  * apport/ui.py: Add a comment for translators. (LP: #104703)
  * apport/ui.py, load_report(): Also catch zlib.error on invalid reports.
    (LP: #103547)
  * apport/report.py: Add method has_useful_stacktrace() to determine whether
    the stack trace can be considered useful. The current heuristic is to
    consider it useless if it either is shorter than three lines and has any
    unknown function, or for longer traces, a minority of known functions. Add
    test cases.
  * gtk/apport-gtk, qt4/apport-qt, cli/apport-cli: Do not offer 'reduced
    report' option if the stack trace is useless. (LP: #87430) Bump the
    python-apport dependencies of the frontend packages to ensure that we have
    has_useful_stacktrace().

 -- Martin Pitt <martin.pitt@ubuntu.com>  Sat,  5 May 2007 17:53:42 +0200

apport (0.77) gutsy; urgency=low

  * apport/report.py: Replace any() call with a list comprehension to work
    with Python < 2.5. (LP: #104864)
  * apport/report.py: Move the ctypes import to the one place where we
    actually need it, and do not entirely fail if they do not exist (such as
    in Python 2.4). It is only required for non-default Feisty kernels anyway.
    (LP: #107662)
  * apport/chroot.py: Fix test suite to work with Python 2.4's tarfile module
    output format.
  * debian/local/setup-apport-retracer: Generalized some feisty specific
    bits, set default release to gutsy.

 -- Martin Pitt <martin.pitt@ubuntu.com>  Mon, 23 Apr 2007 12:22:17 +0200

apport (0.76) feisty; urgency=low

  * Move python_hook.py out of the apport module to apport_python_hook.py, so
    that it does not inflict the expensive import of all apport related
    modules to every python program. Adapt module prefixes accordingly.
    (LP: #105764)
  * setup.py, debian/python-apport.install: Install apport_python_hook.py into
    the python-apport binary package.
  * apport/ui.py test suite: Unset locale related environment variables so
    that the tests which check strings are not invalidated by translations.

 -- Martin Pitt <martin.pitt@ubuntu.com>  Thu, 12 Apr 2007 11:47:50 +0200

apport (0.75) feisty; urgency=low

  * apport/report.py, add_proc_info(): Chop off /rofs/ prefix from
    ExecutablePath, so that crashes work on the live system, too. Arguably a
    kernel bug, but probably too hard to fix at this time. (LP: #102909)
  * backends/packaging-dpkg.py, get_modified_files(): Ignore empty lines in
    broken .md5sums file rather than crashing on them. (LP: #102906)

 -- Martin Pitt <martin.pitt@ubuntu.com>  Wed,  4 Apr 2007 21:51:28 +0200

apport (0.74) feisty; urgency=low

  * debian/apport-{gtk,qt}.install: Do not install .desktop files for now,
    until we get a proper guided bug reporting.
  * problem_report.py, write_mime(): Do not re-compress keys which already end
    in .gz. Add test cases.
  * test-hooks: Add a (dodgy) test case for calling package_hook on an
    uninstalled package. After all, this is very likely to happen for
    installation errors. This reproduces #97636.
  * backends/packaging-dpkg.py, get_source(): Add a similarly dodgy fallback
    to apt if the queried package is not installed. This needs to be
    generalized and cleaned up later, but now is the time for unintrusive
    small patches. (LP: #97636)
  * test-apport: Do not fail on non-empty gdb stderr if it only consists of a
    single warning (as happens on powerpc).
  * apport/report.py, test_check_interpreted(): Run gedit test on an actually
    existing file, reproducing the interpreter confusion reported in #102056.
  * apport/report.py, _check_interpreted(): Add a whitelist of common
    interpreters and check ExecutablePath against it. (LP: #102056)
  * apport/ui.py: Ignore SystemError exceptions from apt, which happen on
    badly formatted source.list entries. (LP: #98901)
  * apport/ui.py: Fix crash on None candiateOrigin from the apt cache object.
    (LP: #98961)
  * gtk/apport-gtk.glade: Add window titles to progress and details dialogs.
    (LP: #97640)

 -- Martin Pitt <martin.pitt@ubuntu.com>  Wed,  4 Apr 2007 14:44:08 +0200

apport (0.73) feisty; urgency=low

  * problem_report.py, write(): Allow a third optional argument in tuple
    values, which specify a maximum file size. Above it, the entire key gets
    removed. Add testsuite checks for all boundary cases.
  * bin/apport: Limit core dump size to 75% of usable RAM
    (MemFree+Cached-Writeback). This should avoid trashing people's boxes hard
    on huge core dumps. Bump dependencies on python-problem-report. Create an
    expensive, but realistic check for this in test-apport.
    (LP: #71560)
  * apport/ui.py, run_crash(): If a signal crash report does not have a core
    dump, explain that the computer has too little memory for an automatic
    analysis/report of the crash. Add test suite check.

 -- Martin Pitt <martin.pitt@ubuntu.com>  Thu, 29 Mar 2007 23:38:23 +0200

apport (0.72) feisty; urgency=low

  [ Martin Pitt ]
  * bin/apport-chroot, command_create(): Install gpgv.
  * bin/apport-retrace: Fix error handling in fetch_unpack().
  * Move apport-retrace.1 manpage from package apport to apport-retrace. Bump
    Conflicts/Replaces accordingly.
  * bin/launchpad-crash-digger, apport/ui.py: Remove the special case
    'powerpc'->'ppc' and use need-powerpc-retrace uniformly.
  * debian/control: Add XS-Vcs-Bzr: header.
  * apport/ui.py: Fix wrong parameter name in help message.
  * Another grammar fix, thanks to Brian Murray!

  [ Michael Hofmann ]
  * debian/local/ubuntu-bug: Try to use apport-cli, if we do not have a
    $DISPLAY, or neither Gnome nor KDE are running.
  * debian/control: Recommend elinks, since it is the only text browser so far
    that works with Launchpad (see #59510)
  * Add debian/apport-cli.README.Debian: Describe how to integrate
    apport-checkreports and apport-cli into .bashrc for crash notification on
    servers.
  * qt4/apport-qt: Fix undefined symbol in ui_present_package_error(). 
    (LP: #97282)

 -- Martin Pitt <martin.pitt@ubuntu.com>  Thu, 29 Mar 2007 11:41:39 +0200

apport (0.71) feisty; urgency=low

  * cli/apport-cli, qt4/apport-qt: Fix bad grammar 'some minutes'.
    (LP: #95296)
  * problem_report.py, write_mime(): Add optional 'preamble' parameter. Add
    test case.
  * apport/ui.py, upload_launchpad_blob(): Set need-$ARCH-retrace tag in MIME
    preamble. Bump p-problem-report dependency. (LP: #94790)
  * bin/apport-retrace: In verbose mode, display the path of currently
    extracting deb.
  * bin/apport-retrace: Do not fall over errors of dpkg -x (which happens e.
    g. on udev, where it cannot unpack /dev, since this is a symlink to the
    real /dev). Merely print out a warning about it.
  * apport/ui.py, run_report_bug(): Ignore ENOENT from add_proc_info(). This
    happens if the user closes the application prematurely, so that /proc/pid
    does not exist any more. Add test case. (LP: #95954)
  * backends/packaging-dpkg.py, get_modified_files(): Ignore lines in .md5sums
    files which contain a NUL byte. This Should Not Happen™, but nevertheless
    did. (LP: #96050)
  * apport/ui.py, doc/package-hooks.txt: Check for a field
    "UnreportableReason: <text>" and display an information box that the
    current crash cannot be reported because of <text>. Add test case.
    Document the new field.
  * apport/ui.py: Check package origin, compare it to DistroRelease:, and
    report crash as unreportable if they do not match. This particularly saves
    the user from uploading large reports for e. g. opera crashes, and avoids
    filing Ubuntu bugs from Debian installations. (LP: #75513)

 -- Martin Pitt <martin.pitt@ubuntu.com>  Mon, 26 Mar 2007 18:01:24 +0200

apport (0.70) feisty; urgency=low

  [ Martin Pitt ]
  * bin/apport-retrace: Add option --remove-tag to remove a Launchpad bug
    tag. This is intended for an automatic Malone crash retracing system.
  * debian/control: Bump python-launchpad-bugs dependency to ensure that we
    have Bug.[gs]et_metadata().
  * man/apport-retrace.1: Add documentation for --confirm and --remove-tag.
  * bin/apport-chroot: Add option --remove-tag and pass it to apport-retrace.
  * apport/chroot.py, fix_symlinks(): Convert chroot path prefixed absolute
    symlinks to relative symlinks to avoid fakechroot's weird handling of
    absolute symlinks.
  * Add bin/launchpad-crash-digger: Daemon for watching out for
    need-$ARCH-retrace tagged Ubuntu bugs in Launchpad and calling
    apport-retrace on them.
  * bin/apport-retrace: Mangle bug comment with StacktraceTop to not contain
    invalid UTF-8, to avoid getting Internal Server Errors from LP.
  * debian/local/setup-apport-retracer: Install libc6-i686{,-dbgsym} into an
    x86 chroot, to get sane x86 backtraces for crashes in libc.
  * debian/local/setup-apport-retracer:
    - Unpack and install python-launchpad-bugs locally if the package is not
      installed.
    - Link launchpad-crash-digger into the retracer's bin/ dir.
  * run-tests: Run tests with python's -tt flag to catch whitespace errors.
  * Replace tabs with spaces in all Python files. (LP: #93561)
  * Remove trailing white space in all Python files.
  * apport/report.py, add_proc_info(): Do not regard symlinks to executables
    as interpreted scripts any more (such as Debian alternatives). Add test
    case. (LP: #94732)
  * problem_report.py: Add new method get_new() which returns a set of all
    keys which have been added since load() or construction. Add test cases.
  * problem_report.py: Add optional parameter only_new to write(), which
    writes only the get_new() keys. Add test case.
  * apport/ui.py: Remember currently processed report file and update it with
    the added information, so that it becomes useful for local evaluation,
    too. Bump python-problem-report dependency to ensure write()'s only_new
    availability. (LP: #94678)
  * apport-chroot: Add forgotten sys.exit(1) after printing the error message
    about an invalid chroot specification.
  * apport/ui.py, run_crash(): Check for a field "UnsupportableReason: <text>"
    and display an information box that the current configuration cannot be
    supported because of <text>, instead of processing and reporting the
    crash. Add test case for this workflow. With special regards to our
    Firefox crash triagers who want to get rid of the hundreds of
    flash-related crashes. :)
  * apport/report.py, add_hooks_info(): Use execfile() instead of
    __import__(), since package names might conflict with module names already
    imported into apport's namespace. Also search for hook named after the
    source package name (prefixed with 'source_'). Add test cases.
  * bin/apport-chroot: When specifying --save for login, only save the tarball
    if the exit status is 0.
  * bin/apport-chroot, create: Install /usr/sbin/policy-rc.d to disable init
    scripts.
  * bin/apport-chroot: Fixed command function selection to not abort with
    'unknown command' if the DistroRelease: was unknown.
  * bin/apport-retrace: Replace --no-purge with --no-dpkg. With this option,
    do not call dpkg --unpack any more, but dpkg -x, to avoid any fchmod() and
    other calls which cause problems in fakechroots.
  * bin/apport-retrace: Fix ordering of version numbers in warning message.
  * doc/package-hooks.txt: Add some examples, document source package hook.

  [ Kees Cook ]
  * apport/report.py, add_proc_info(): If reading /proc/pid/maps fails,
    ptrace() the target process to make it readable (proposed security
    improvement in future kernels).
  * bin/apport-retrace: Fix crash for packages unknown to the apt cache.
  * apport/report.py, add_gdb_info(): Limit maximum backtrace depth to 2000 to
    avoid infinitely looped stacks and gdb crashes. (LP: #94455)
    This also caps the maximum size of information that we add to reports.
    (LP: #92653)
  * bin/apport-retrace: Add option -R/--rebuild-package-info, so that
    apport-retrace works on unprocessed crash dumps in /var/crash.
  * Some grammar corrections.
  * Add package-hooks/source_apport.py: Package hook for apport itself.
    Include /var/log/apport.log and the status of files in /var/crash.

  [ Michael Hofmann ]
  * Add cli/apport-cli, setup.py, debian/apport-cli.install, debian/control:
    Add command line user interface.
  * apport/ui.py, format_filesize(): Use MiB and GiB instead of MB and GB;
    these are the official units. Adapt test cases.
  * apport/ui.py, collect_info()/file_report(): Do not raise an exception on
    KeyboardInterrupt in the subthreads.
  * apport/ui.py, open_url(): Do not use gtk.MessageDialog(), but
    ui_error_message(), and fix error passing so that the message is
    displayed in the parent thread.
  * apport/ui.py, open_url(): Check that $DISPLAY is set before considering
    the KDE/Gnome web browsers.

 -- Martin Pitt <martin.pitt@ubuntu.com>  Mon, 26 Mar 2007 09:41:03 +0200

apport (0.69) feisty; urgency=low

  * apport-chroot: Add command 'installdeb' to conveniently install a bunch of
    .debs into a chroot.
  * apport-chroot: Fix 'login' and 'upgrade' commands to not require
    specifying a chroot map when giving a chroot tarball path as argument.
  * test-apport: Check that core dumps are written for packaged programs as
    well, if ulimits want them. (Test for #92029)
  * bin/apport: Call write_user_coredump() for packaged program crashes and
    SIGABRT as well. (LP: #92029)

 -- Martin Pitt <martin.pitt@ubuntu.com>  Mon, 19 Mar 2007 17:37:23 +0100

apport (0.68) feisty; urgency=low

  [ Michael Hofmann ]
  * qt4/apport-qt: Fix taskbar entry, remove an unused method.
  * qt4/error.ui: Fix icon spacing.

  [ Martin Pitt ]
  * apport-retrace: Add option --confirm to display the retraced stack traces
    and ask for confirmation before uploading them as LP bug attachments.
    (LP: #91878)
  * apport-chroot: Add option --confirm-attach; if given, call apport-retrace
    with --confirm.

 -- Martin Pitt <martin.pitt@ubuntu.com>  Thu, 15 Mar 2007 00:05:18 +0100

apport (0.67) feisty; urgency=low

  * debian/local/setup-apport-retracer: Add apt sources for restricted,
    universe, and multiverse, too.
  * po/de.po: Update from Rosetta.
  * apport/report.py: Remove undefined call to error_log() in
    _command_output(), replace it with raising proper exceptions.
  * bin/apport-retrace: Fix 'numer' typo. (LP: #91680)
  * test-apport: Check that non-packaged executables generate a core dump on
    SIGABRT, too (test case for bug #92029).
  * bin/apport: Move check for ignoring SIGABRT below the core dump file
    writing for non-packaged binaries. (LP: #92029)
  * gtk/apport-gtk.glade:
    - Remove titles from the progress windows to comply with Gnome HIG and not
      repeat the text content.
    - Improve wording a bit.
    - LP: #92114
  * gtk/apport-gtk{,.glade}: Fix signal handler name of the Cancel button in
    the upload progress dialog, so that it actually works. (LP: #92115)

 -- Martin Pitt <martin.pitt@ubuntu.com>  Wed, 14 Mar 2007 17:34:57 +0100

apport (0.66) feisty; urgency=low

  * Remove apport/MultipartPostHandler.py, this functionality moved to
    python-launchpad-bugs now. Add a dependency to that package.
  * apport/ui.py, upload_launchpad_blob(): Use the shiny new
    launchpadBugs.storeblob.upload().
  * bin/apport-retrace: Attach retraced stack traces back to the Launchpad bug
    report if no other output option is given (This corresponds to the
    in-place editing when a report file is specified). Add option --cookie to
    specify a Mozilla-style cookie file for the necessary Launchpad
    authentication.
  * man/apport-retrace.1: Document above apport-retrace changes.
  * bin/apport-chroot: Add --cookie option: temporarily symlink cookie into
    the chroot and pass it to apport-retrace in retrace mode.

 -- Martin Pitt <martin.pitt@ubuntu.com>  Sat, 10 Mar 2007 15:01:57 +0100

apport (0.65) feisty; urgency=low

  * debian/local/setup-apport-retracer:
    - Replace grep-dctrl with grep call, since grep-dctrl is not installed in
      all the DC chroots.
    - Do not download apport source from archive.u.c., instead require that
      this script lives in the unpacked apport source tree.
  * bin/apport-chroot: Use apt-get options -y and --allow-unauthenticated when
    installing additional packages.
  * bin/apport-chroot: Handle --extra-package for 'upgrade', too, to provide a
    simple way of adding a package to an existing chroot tarball.
  * debian/local/setup-apport-retracer: Create tarball chroots by default.
    It only imposes a negligible overhead, and sharing unpacked directories
    with multiple people is just too brittle.
  * bin/apport-retrace: Add option --no-purge to not purge unpacked packages
    after retracing. This is (only) useful with temporarily unpacked chroots,
    since it's only a waste of time there.
  * bin/apport-chroot: Call apport-retrace with --no-purge when retracing in a
    chroot tarball.
  * apport/chroot.py: Add fix_symlinks() method to remove the chroot root
    directory prefix from symbolic links; they prevent function of tarball
    chroots and moving around directory chroots. Add test case.
  * bin/apport: Fix symlinks after creating and upgrading a chroot.
  * bin/apport-chroot: Add option --save to update a tarball after logging
    in to it.

 -- Martin Pitt <martin.pitt@ubuntu.com>  Sat, 10 Mar 2007 21:21:25 +0100

apport (0.64) feisty; urgency=low

  * bin/apport-chroot: Add 'login' command.
  * bin/apport-chroot: Install apport-retrace into a newly created chroot.
  * Add debian/local/setup-apport-retracer: Script to install local versions
    of apport, debootstrap, fake{,ch}root libraries, and a feisty apport
    fakechroot. This works OOTB on ronne's amd64 and i386 feisty chroots. The
    script is not shipped in any package yet, but it's convenient to ship it
    in revision control and in the source.
  * apport/report.py, _check_interpreted(): When calling an interpreter with a
    script name as argument, set ExecutablePath to the script instead of the
    interpreter. Add test case. (LP: #88794)
  * apport/report.py, search_bug_patterns(): Catch all exceptions from
    urlopen(), not just IOError. Sometimes this fails with funnier errors.
    (LP: #89589)
  * bin/apport-retrace: Give some additional explanation when installing
    packages fails. (LP: #89916)
  * apport/fileutils.py, get_all_{system_,}reports(): Fix file access race
    condition. (LP: #89977)
  * bin/apport-retrace: Add option -p/--extra-package to install an additional
    package for retracing. May be specified multiple times. Document new
    option in man/apport-retrace.1. (LP: #90077)
  * bin/apport-chroot: Add a similar option -p/--extra-package and install
    those in the 'create' command and simply pass it to apport-retrace in the
    'retrace' command. (LP: #90077)
  * bin/apport-chroot: Add a -v/--verbose option.
  * bin/apport-retrace: Do not complain about missing ddebs for Arch: all
    packages.

 -- Martin Pitt <martin.pitt@ubuntu.com>  Tue,  6 Mar 2007 16:20:41 +0100

apport (0.63) feisty; urgency=low

  New feature: fakechroot support for apport-retrace

  * bin/apport-retrace:
    - Simplify program design and throw away the complicated debug symbol
      sandbox generation, along with the -d and -C options.  Instead, directly
      install the missing packages and ddebs with apt. This makes the tool more
      suitable for running in chroots and has often been requested anyway.
    - Add option -u/--unpack-only which causes additionally installed packages
      to be unpacked without being configured and purged again after
      retracing. This allows apport-retrace to work under fakechroot and has
      the nice side effect of speeding up package installation (we do not care
      about configuration for retracing anyway).
  * man/apport-retrace.1: Update description for the new behaviour, drop
    documentation of the -d and -C options, and add documentation of -u.
  * Add apport/chroot.py: Class for representing and working with chroots;
    this uses the fakeroot and fakechroot libraries when being called as
    non-root.
  * Add bin/apport-chroot: CLI frontend for doing various things with
    chroots (including fakeroot/fakechroot support from the Chroot class). For
    now, this implements:
    - create a chroot (tarball or directory)
    - dist-upgrade a particular or all chroots
    - apport-retrace a bug or Apport report file
  * setup.py: Ship apport-chroot in scripts directory.
  * Add a new package apport-retrace which ships apport-retrace and
    apport-chroot and carries all the heavier dependencies (binutils,
    python-launchpad-bugs, python-apt, etc.). Drop the latter two dependencies
    from the apport package. This allows us to install the apport-retrace
    package in fakechroots (not possible with apport itself) and avoid
    unnecessary dependencies on normal desktop installations.

 -- Martin Pitt <martin.pitt@ubuntu.com>  Mon,  5 Mar 2007 11:20:36 +0100

apport (0.62) feisty; urgency=low

  * apport/ui.py, collect_info(): Use REThread instead of Thread and raise
    exceptions from it, so that errors during info collection actually become
    visible.
  * apport/report.py, add_proc_info(): Check that ExecutablePath actually
    exists, so that invalid values from transient error conditions are ignored
    (such as '/usr/bin/gnome-panel\x00\x00\x8b (deleted)').
  * apport/packaging.py: Add interface get_system_architecture() to return the
    system architecture in the distro specific notation. This can differ from
    get_architecture(package) on multiarch platforms such as amd64.
  * backends/packaging-dpkg.py: Implement get_system_architecture() to return
    dpkg --print-architecture, add a shallow test case.
  * apport/report.py, add_package_info(): Rename key 'Architecture:' to
    'PackageArchitecture:' for clarity.
  * apport/report.py, add_os_info(): Add system architecture as
    'Architecture:' field.
  * apport/ui.py, create_crash_bug_title(): Append warning about non-native
    package if package architecture does not match the system's one.
  * All test suites: Remove redundant word 'behaviour' from test descriptions.
  * test-hooks: Run tests on installed hooks in /usr/share/apport by default
    and add a '--local' switch to test the hooks in the source tree instead.
    Use this option in run-tests.
  * apport/report.py, test_add_proc_info(): Change the python script test
    so that it does not depend on being run in the source tree.
  * run-tests: Add a 'local' command line option which runs tests on the files
    and modules in the build tree. Run tests on system files/modules by
    default.
  * setup.py, debian/apport.install: Ship test-hooks, test-apport, and
    run-tests in /usr/share/apport/testsuite/, so that the full test suite can
    be run in the installed system.
  * gtk/apport-gtk.desktop.in: Only show in Gnome and Xfce.
  * qt4/apport-qt.desktop.in: Only show in KDE.

 -- Martin Pitt <martin.pitt@ubuntu.com>  Thu,  1 Mar 2007 10:43:29 +0100

apport (0.61) feisty; urgency=low

  * bin/apport:
    - Kernel 2.6.20-9 now sets CORE_REAL_RLIM to -1 instead of not setting it;
      handle this case correctly. (LP: #87065)
    - Add forgotten multiplication of CORE_REAL_RLIM with 1024, since ulimit
      sets kB, not bytes.

 -- Martin Pitt <martin.pitt@ubuntu.com>  Tue, 27 Feb 2007 16:06:11 +0100

apport (0.60) feisty; urgency=low

  * gtk/apport-gtk.glade: Reintroduce window titles. Since the crash
    notifications are like alerts, title have been removed recently to comply
    with Gnome HIG standards, but then the user will get 'nameless window'
    buttons in the task bar. Let's have the smaller evil then. (LP: #87164)
  * apport/packaging.py: Add get_architecture() interface for determining the
    architecture of a particular package (which might not match the overall
    system architecture on multiarch-capable systems, e. g. an i386 Firefox
    package installed on amd64).
  * backends/packaging-dpkg.py: Implement get_architecture() and add test
    case.
  * apport/report.py, add_package_info(): Add Architecture: field.
    (LP: #87424)
  * apport/ui.py: Already mark report as seen when we load it, not just in the
    information collection thread. That way, reports will only be shown once
    on systems which have /var/crash mounted noatime, too. (LP: #85809)
  * apport/fileutils.py, mark_report_seen(): If os.utime() fails, and opening
    the report file for reading does not change the atime (happens with
    noatime mount option), don't throw an exception, just delete the report.
    (other aspect of LP: #85809)
  * qt4/apport-qt: Wrap gettext() into an unicode(str, 'UTF-8') call,
    otherwise all non-ASCII unicode strings are broken. (LP: #87757)

 -- Martin Pitt <martin.pitt@ubuntu.com>  Mon, 26 Feb 2007 20:55:40 +0100

apport (0.59) feisty; urgency=low

  * apport/report.py: Check that interpreter options are discarded in
    test_check_interpreted_script(). This replicates bug #87005.
  * apport/report.py, _check_interpreted_script(): Filter out interpreter
    command line options. This should make the detection of interpreted
    scripts more robust. (LP: #87005)
  * test-apport, check_crash(): Differ between expecting the program dumping
    core and finding a core dump on disk, because this is not equivalent any
    more with core pipelining.
  * bin/apport: Write core files into a process' cwd if the process' ulimit
    requests and permits it and the crashes process is not packaged, so that
    developers get happy again. Test this behaviour with various ulimits in
    test-apport.
  * test-apport: Check that the core file written by apport is valid. This
    uncovers kernel bugs like #87065
  * problem_report.py test suite: Use assertAlmostEqual() when comparing stat
    times, since they are floats on some systems.
  * apport/report.py, add_gdb_info():
    - Remove all the initial gdb output, which gets rid of the duplicated #0
      line.
    - Replace some stray tabs with spaces.
    - Thanks to Kees Cook for this!

 -- Martin Pitt <martin.pitt@ubuntu.com>  Thu, 22 Feb 2007 19:52:52 +0100

apport (0.58) feisty; urgency=low

  * qt4/apport-qt.desktop.in  move to System menu

 -- Jonathan Riddell <jriddell@ubuntu.com>  Tue, 20 Feb 2007 11:35:17 +0000

apport (0.57) feisty; urgency=low

  * apport/ui.py: Intercept ENOMEM and fail gracefully; there is little else
    we can do at that point, and there is no point in presenting a crash
    report for this. (LP: #85155)
  * apport/ui.py: Ignore KeyError when deleting the CoreDump field on sending
    a reduced report. This Should Not Happen™, but nevertheless did.
    (LP: #86083)
  * gtk/apport-gtk, qt4/apport-qt: Intercept ImportError for the non-builtin
    Python modules. This usually happens for crashes when there is a
    dist-upgrade active and some Python packages have not been configured yet.
    (LP: #86007)
  * apport/ui.py: If the problem report does not apply to a packaged program,
    and we have an ExecutablePath, mention it in the error message for easier
    debugging.
  * apport/python_hook.py: Resolve symbolic links in ExecutablePath.
    (LP: #85529)
  * apport/ui.py, open_url(): Remove debugging print statement again, now
    that we tracked down bug #83974.

 -- Martin Pitt <martin.pitt@ubuntu.com>  Mon, 19 Feb 2007 14:40:29 +0100

apport (0.56) feisty; urgency=low

  * apport/ui.py, open_url(): When being invoked as root, call gnome-open or
    firefox as root through sudo instead of dropping our uid/gid and calling
    it normally. The latter does not work for Firefox for some  mysterious
    reason. Thanks to Mika Fischer for this trick. (LP: #81207)
  * Add debian/local/ubuntu-bug.1: Manpage for ubuntu-bug. Add it to
    debian/apport.manpages.
  * qt4/apport-qt: Add some missing features that are present in the GTK UI:
    - Do not show details by default, add a button to show them.
    - Add complete/reduced bug report radio buttons.
    - Thanks to Michael Hofmann for this!

 -- Martin Pitt <martin.pitt@ubuntu.com>  Thu, 15 Feb 2007 14:59:07 +0100

apport (0.55) feisty; urgency=low

  * Add debian/local/ubuntu-bug: Check for a running KDE or Gnome session,
    availability of apport-gtk and -qt, and open the appropriate GUI in bug
    filing mode. This makes it convenient for shell users and is also required
    for proper Firefox 'Report a bug...' menu integration (see bug #85041).
  * debian/apport.install: Install ubuntu-bug to /usr/bin.
  * gtk/apport-gtk: Generously add some gtk.main_iteration() calls to avoid
    hanging dialogs, since we do not have a main loop.
  * apport/ui.py: Do not silently ignore exceptions while uploading data to
    Launchpad, but intercept them and display their message in the error
    dialog. (Part of LP: #84992)
  * apport/ui.py: Switch from edge.launchpad.net to production launchpad.net,
    since the necessary bits are now there. (LP: #84992)

 -- Martin Pitt <martin.pitt@ubuntu.com>  Wed, 14 Feb 2007 13:37:52 +0100

apport (0.54) feisty; urgency=low

  * bin/apport: Re-enable, now that our kernel has been fixed to pipe complete
    core dumps to us.

 -- Martin Pitt <martin.pitt@ubuntu.com>  Tue, 13 Feb 2007 09:33:38 +0100

apport (0.53) feisty; urgency=low

  * apport/ui.py, open_url(): Remove some accidentally left-over debugging
    junk.
  * gtk/apport-gtk: Process pending GTK events after hiding the info
    collection window to avoid a hanging dead dialog.
  * gtk/apport-gtk: Do not count the lines of fields with binary data. This
    particularly avoids long delays with huge core dumps. (LP: #81979)
  * apport/ui.py, open_url(): Print URL to stdout, so that we can debug the
    weirdness in #83974.

 -- Martin Pitt <martin.pitt@ubuntu.com>  Mon, 12 Feb 2007 16:57:05 +0100

apport (0.52) feisty; urgency=low

  * apport/report.py: Fix hook directory to be
    /usr/share/apport/package-hooks/,  not /u/s/apport/.
  * Add doc/package-hooks.txt: Document per-package hooks, ship in package
    apport.
  * Add debian/apport.dirs: Ship package-hooks/ directory.
  * gtk/apport-gtk, qt4/apport-qt: Fix detection of binary data so that the
    CoreDump is not displayed as incomprehensible gibberish any more.
  * Add qt4/apport-qt.desktop.in and add it to POTFILES.in.
  * bin/apport-retrace: --verbose can now be specified multiple times to
    increase verbosity and debug package installation. Also, fix some quoting
    bugs. Thanks to Kees Cook for this!
  * qt4/apport-qt: Fix restart button handling. (LP: #84202)
  * qt4/apport-qt: Do not try to call splitlines() on a report value that is a
    file reference; just display the reference instead. (LP: #84196)
  * bin/apport: Disable for now, since the current kernel produces cropped
    core dumps and thus we get totally useless crash reports

 -- Martin Pitt <martin.pitt@ubuntu.com>  Fri,  9 Feb 2007 18:58:08 +0100

apport (0.51) feisty; urgency=low

  New feature: Qt4 GUI implementation:

  * Added qt4/: Qt4 implementation of the abstract user interface. Thanks to
    Michael Hofmann <mh21@piware.de> for that!
  * debian/copyright: Add Michael as copyright holder.
  * setup.py, debian/control, debian/apport-qt.install: Packaging bits for
    apport-qt.
  * Move translations from apport-gtk to apport, since they are shared between
    frontends. Add appropriate Conflicts/Replaces (we don't strictly need it
    here because we strip them anyway, but we need that for the moving icon
    anyway).
  * Move icon from apport-gtk to apport, since it is/can be shared between
    frontends.

  Improvements:

  * Replaced old apport.png icon stolen from bug-buddy with nice SVG one.
    Thanks to Troy Sobotka for this!
  * debian/copyright: Add Troy as copyright holder for the icon.
  * bin/apport-retrace, man/apport-retrace.1: Document that report can now be
    a LP bug number.

 -- Martin Pitt <martin.pitt@ubuntu.com>  Thu,  8 Feb 2007 20:01:12 +0100

apport (0.50) feisty; urgency=low

  * gtk/apport-gtk.glade: Fix 'prolem' typo.
  * bin/apport-retrace: Use python-launchpad-bugs to create a Report object
    from a given Launchpad bug number (given as argument instead of the report
    file path). Add appropriate p-l-b dependency.
  * gtk/apport-gtk: Mark '(binary data)' string as translatable.

 -- Martin Pitt <martin.pitt@ubuntu.com>  Thu,  8 Feb 2007 15:15:47 +0100

apport (0.49) feisty; urgency=low

  * gtk/apport-gtk.glade: Fix s/send/sent/ typo. Closes: LP#83061
  * apport/ui.py, create_crash_bug_title(): Cope with odd Tracebacks that are
    shorter than three lines. Add test case from the bug. Closes: LP#83556
  * apport/python_hook: Do not create a report if the binary is ignored. Add
    test case. Closes: LP#83566
  * gtk/apport-gtk: Do not save/alter crash dialog title any more, it's empty
    now.
  * apport/ui.py, open_url(): Check the user's session for
    ksmserver/gnome-session to decide whether to prefer kfmclient or
    gnome-open. Also, only call Firefox directly if gconf's prefered browser
    is actually Firefox. Closes: LP#82007

 -- Martin Pitt <martin.pitt@ubuntu.com>  Tue,  6 Feb 2007 18:33:15 +0100

apport (0.48) feisty; urgency=low

  New feature: Infrastructure for reporting kernel Oopses:

  * Add bin/kernel_hook and ship it in /usr/share/apport. The kernel can call
    this on an Oops. Add a test suite for it to test-hooks.
  * apport/ui.py: Add support for reporting ProblemType: Kernel reports, and
    add test suite for the workflow.
  * gtk/apport-gtk{,.glade}: Add implementation for ui_present_kernel_error().

  Improvements:

  * Merged various apport-retrace improvements from Kees' branch:
    - Add various options to override some report fields with local values.
    - Add --verbose option and be quiet by default.
    - Read ProcMaps for additional library dependencies, to also catch
      libraries loaded at runtime (plugins).
    - Set correct debug file directory when starting an interactive gdb
      session with -g.
  * Add gtk/apport-gtk.desktop.in: Desktop file for calling apport-gtk in
    'file a distro bug' mode, to be displayed in gnome-panel's System menu
    (see bug-reporting-tool spec). Also add a Makefile to do the
    intltool-merge dance, add it to POTFILES.in, and ship it in
    debian/apport-gtk.install.
  * bin/apport: Call add_os_info(), so that we get architecture information
    even for 'naked' reports which didn't go through UI enrichment.
  * Add ./test-hooks: Test suite for the various package hooks shipped with
    apport. Test the package problem hook for now.

  Bug fixes:

  * debian/control: Add missing python-apt dependency to apport
    (apport-retrace needs it). Thanks to Kees Cook for noticing.
  * debian/control: Add gdb dependency to python-apport.
  * backends/packaging-dpkg.py test suite: Verify that packages returned by
    get_dependencies() actually exist. This catches the 'chops off first
    letter of package name sometimes' bug.
  * backends/packaging-dpkg.py, _init_status(): Add missing space to Depends:
    field format in dpkg-query call. This fixes the chopped-off first letters
    in the 'Dependencies' report field.
  * setup.py: Remove version attribute, we do not update and use it anyway.
  * apport/ui.py: Do not crash if Package: specifies a nonexisting package.
    Display a proper error message instead. Add test_run_crash_errors() test
    case.
  * apport/report.py, add_package_info(): Fix crash when the first dependency
    is not installed. Closes: LP#82561
  * gtk/apport-gtk.glade: Remove window titles in alert dialogs to comply with
    Gnome HIG. Closes: LP#83123

 -- Martin Pitt <martin.pitt@ubuntu.com>  Mon,  5 Feb 2007 12:19:35 +0100

apport (0.47) feisty; urgency=low

  * apport/report.py, add_hooks_info(): Only use first part of 'Package:',
    there might be a version number and a changed files list which we must not
    propagate to the import statement. Closes: LP#82566

 -- Kees Cook <kees@ubuntu.com>  Wed, 31 Jan 2007 15:37:11 -0800

apport (0.46) feisty; urgency=low

  * debian/control: Bump dependencies to python-apport due to recent changes
    in expected return values in some UI functions. Closes: LP#82267
  * bin/package_hook: Remove erroneous 'import apport.packaging', which
    shadows the packaging variable in the apport package. This unbreaks the
    package problem hook. Closes: LP#82297

 -- Martin Pitt <martin.pitt@ubuntu.com>  Wed, 31 Jan 2007 07:51:24 +0100

apport (0.45) feisty; urgency=low

  New feature: Infrastructure for package install/upgrade failures:

  * Add bin/package_hook: Script for creating a report for a package
    installation/upgrade failure. It receives a package name, a number of log
    files, and an ErrorMessage: from stdin. This will be called from e.g.
    dist-upgrader.
  * setup.py, debian/apport.install: Ship package_hook.
  * apport/ui.py: If ProblemType is 'Package', call a new function
    self.ui_present_package_error() instead of presenting a crash. Add test
    suite checks for the package error report workflow.
  * apport/ui.py, create_crash_bug_title(): Create default bug title for
    package reports. Add various test cases.
  * gtk/apport-gtk{,.glade}: GTK implementation of ui_present_package_error().

  New feature: Maintain a per-binary blacklist to inhibit apport crash reports
  until the binary changes. Closes: LP#79408

  * apport/report.py: Add new Report methods check_ignored() and mark_ignore()
    to check for/set ignore list entries. Add test cases.
  * apport/ui.py: Add another return value of ui_present_crash() to specify
    whether or not to blacklist the current crash's executable. Check workflow
    of both responses in the test suite.
  * gtk/apport-gtk{,.glade}: Add a blacklist checkbox to the crash
    notification dialogs.
  * bin/apport: Do nothing if the current crash is blacklisted.
  * test-apport: Test blacklisting.

  Bug fixes:

  * gtk/apport-gtk: Fix return code for restarting the application ('reopen' ->
    'restart'). Closes: LP#81422
  * test-apport: Adapt to new core_pattern kernel interface mode:
    - Check core_pattern instead of the obsolete crashdump sysctl to determine
      whether or not apport is running.
    - Give apport max. 10 seconds to complete. The current kernel reaps the
      crashed process as soon as writing the core dump to the pipe is
      finished, but apport still needs to write the report file.
    - Do not EXFAIL the test for crashes in nonwriteable cwd any more, since
      it is now supposed to work (we do not write a core dump to the disk any
      more).
  * run-tests, use-local: Adapt to new core_pattern kernel interface.
  * apport: Improve logging of exceptions, include environment variables.
  * apport/report.py test suite: Use gdb to generate a test core dump, do not
    rely on kill(SIGSEGV) and the kernel to do it (since we now use a pipe in
    core_pattern).
  * backends/packaging-dpkg.py: Fix return value of get_modified_files() if
    dpkg .list file is missing.
  * apport/report.py, add_package_info(): Do not produce stray empty lines for
    uninstalled alternative dependencies.
  * apport/report.py: Fix test_add_gdb_info_script() to not leave behind a
    stray gzip process which randomly blocks stdin. Closes: LP#78421
  * backends/packaging-dpkg.py: Do not read the dpkg status in the
    constructor, but lazily initialize it when actually calling a query
    function. This avoids imposing the dpkg-query overhead for programs that
    import the apport package without doing package queries (such as any
    Python program under Ubuntu, due to the Python crash hook).
  * apport/ui.py, create_crash_bug_title():
    - Do not crash on an empty StacktraceTop. Closes: LP#81677
    - Do not mention an unknown function name ('??') in the bug title;
      instead, use the topmost function with a known name, or leave it out
      at all.
    - Add test cases for these situations.
  * apport/report.py, _get_ignore_dom(): Do not throw an error for an empty
    ignore list file.

  Code cleanups:

  * apport/report.py test suite: Refactorize generation of test crash program
    and core dump generation.
  * Consistently use 'in'/'not in' instead of find() for substring searches.
  * Changed the packaging backend import, so that its methods can now be
    accessed at apport.packaging instead of apport.packging.impl.

 -- Martin Pitt <martin.pitt@ubuntu.com>  Sun, 28 Jan 2007 12:34:05 +0100

apport (0.44) feisty; urgency=low

  Some more 'Need for Speed' optimizations:

  * backends/packaging-dpkg.py, _check_files_md5(): Also accept a md5sum
    string in addition to a md5sum file.
  * backends/packaging-dpkg.py, get_modified_files(): Compare package file's
    ctime and mtime against the package list file's mtime and only md5sum the
    files that are newer. This drastically reduces the amount of md5suming
    (usually to zero) and thus speeds up the information collection.
  * backends/packaging-dpkg.py: Use a single hackish 'dpkg-query --show *'
    as a portable variant of 'cat /var/lib/dpkg/status' to pre-fill the status
    cache with all packages instead of calling dpkg -s on every single package
    we query. This changes the time for figuring out dependencies and their
    versions from 'unbearable for many packages' to 'barely noticeable'.

  New feature: per-package apport hooks to collect additional information:

  * apport/report.py: Add method add_hooks_info() which executes a function
    add_info(report) from /usr/share/apport/<package>.py. Also add
    appropriate test cases. This provides per-package hooks for apport.
  * apport/ui.py: Call add_hooks_info() in the information collection thread.

  Bug fixes:

  * apport/report.py: Add some more test cases for _check_interpreted() for
    Python scripts.
  * apport/python_hook.py: Check for a correct ExecutablePath in
    test_general().
  * apport/python_hook.py: Use fileutils.likely_packaged() instead of
    checking for /tmp and home, so that we ignore stuff in /usr/local, too.
    Closes: LP#81244
  * apport/python_hook.py: If we figure out an ExecutablePath which is not
    actually an executable, do not create a report. This particularly affects
    interactive python sessions where sys.argv[0] is empty and thus
    ExecutablePath ends up being the current directory. Add test cases.
    Closes: LP#81237

 -- Martin Pitt <martin.pitt@ubuntu.com>  Wed, 24 Jan 2007 17:16:04 +0100

apport (0.43) feisty; urgency=low

  * apport/ui.py: Add method create_crash_bug_title() to construct a
    reasonable standard bug title for crash reports, so that the automatic
    duplicate detection actually has a chance to work. Also add test cases for
    various signal crashes and an unhandled Python exception.
  * apport/ui.py, file_report(): Submit a default bug title for crash reports.
    Closes: LP#79657

 -- Martin Pitt <martin.pitt@ubuntu.com>  Tue, 23 Jan 2007 16:26:40 +0100

apport (0.42) feisty; urgency=low

  New feature: https://wiki.ubuntu.com/ApportImprovements (kernel interface
  change):

  * bin/apport: Support calling without arguments, to support new semantics
    agreed in the ApportImprovements spec: macro values (in particular, pid
    and signal number) are passed as environment variables.
  * preloadlib/libapport.c: Simulate new kernel behaviour described above.
  * debian/apport.init: Set the kernel's core_pattern sysctl to pipe to apport
    if the edgy-style 'crashdump-helper' sysctl helper does not exist.

  Bug fixes:

  * bin/apport-retrace: Beautify error message when report file is not
    accessible. Closes: LP#79568
  * apport/ui.py: Fix crash in the bug pattern search thread if we could
    not determine a package name. Closes: LP#77872
  * bin/apport: Only unlink the core dump if it still exists. Closes: LP#80866
  * gtk/apport-gtk.glade: Fix expand/fill attributes so that the expander gets
    all the space when resizing the window. Closes: LP#80987
  * problem_report.py, write_mime(): Make sure that multi-line values that go
    to the summary are terminated with a newline.
  * apport/ui.py: Fix error message invocation for reporting cloakroom upload
    failure.
  * problem_report.py, write_mime(): Fix off-by-one comparison of the 'inline
    text' treshold, so that apport's StacktraceTop field appears in bug
    summaries. Also fix a corner case in CR line ending handling. Check both
    things in the test suite.
  * gtk/apport-gtk: Add missing 'import subprocess.'. Closes: LP#81007
  * debian/control: Bump apport's and apport-gtk's dependency to python-apport
    to make sure that apport.ui is available. Closes: LP#81019
  * apport/ui.py: Add missing 'import pwd'. Closes: LP#81033

  Minor improvements:

  * apport/ui.py: Get the cloakroom ticket number from the
    X-Launchpad-Blob-Token HTTP header instead of parsing the resulting page.

 -- Martin Pitt <martin.pitt@ubuntu.com>  Tue, 23 Jan 2007 11:27:20 +0100

apport (0.41) feisty; urgency=low

  New feature: Use Malone cloakroom for uploading reports. Closes: LP#70919

  * gtk/apport-gtk.glade: Redesign bug reporting dialog to have a 'Create bug
    report' and a 'Cancel' button. Also assign GTK_RESPONSE_* constants to the
    dialog buttons. Go back to Glade 2 since Glade 3 still sucks too much.
  * gtk/apport-gtk: Adjust workflow for sending report to Malone cloakroom
    instead of asking the user to attach the file. Sending is not yet
    implemented, though.
  * gtk/apport-gtk: Do not show any dialogs any more when filing a bug.
  * Add apport/MultipartPostHandler.py: This module provides an urllib2 opener
    for uploading file attachments to forms over HTTP POST. This module is
    (C) 2006 Will Holcomb <wholcomb@gmail.com> and was taken from
    http://odin.himinbi.org/MultipartPostHandler.py. (This is a serious hole
    of the Python standard library IMHO.)
  * apport/ui.py, file_report(): Upload blob to Malone (edge.launchpad.net for
    now), retrieve the ticket, and pass it to +filebug.

  Refactorizations:

  * gtk/apport-gtk: Major refactorization to use modal dialogs and run()
    instead of loosely coupled event handlers.
  * Add apport/ui.py: Abstract frontend which encapsulates the logic, workflow
    and UI independent bits and provides UI hooks for concrete
    implementations. This both makes it easy to write more frontends like Qt
    or CLI, and also makes the code automatically testable. Add an extensive
    testsuite.
  * run-tests: Add ui.py testsuite.
  * gtk/apport-gtk: Port to ui.py's UserInterface (which means moving 1/3 of
    the code into the new ui_*() methods and throwing away the rest).
  * Add apport/REThread.py: Enhanced threading.Thread class that can propagate
    the return value and uncaught exceptions of run() to the calling thread.
  * apport/ui.py: Get rid of thread_check_bugpatterns() and hackish exception
    handling, rewrite using REThread.
  * apport/ui.py, gtk/apport-gtk: Add progress bar to report upload. It is
    indefinite for now, because neither urllib2 nor httplib support upload
    progress.

  Bug fixes:

  * gtk/apport-gtk.glade: Merged Gnome HIG fixes from Sebastian Heinlein,
    thank you!
  * Merge patch from Sebastian Heinlein to properly treat the apport-gtk icon
    the dh_iconcache way and make it themeable. Thank you!
  * gtk/apport-gtk: Remove periods from primary dialog texts to comply with
    Gnome HIG standards.
  * backends/packaging-dpkg.py, get_file_package(): Process list files in
    chunks of 100, so that we do not exceed the maximum command line length if
    there is a large number of packages installed. Closes: LP#64839
  * gtk/apport-gtk: Use pgrep with -u instead of pidof for testing whether the
    crashed process is already running again, so that we do not match
    processes of other users. Add procps package dependency for this.
  * gtk/apport-gtk: Only offer to restart programs that are in the $PATH. E.
    g. /usr/lib/firefox/firefox-bin cannot be called directly.
    Closes: LP#79623
  * apport/report.py: Disassemble 16 instructions instead of 32 bytes to
    become independent of the instruction size. Thanks to Kees Cook for the
    patch!

 -- Martin Pitt <martin.pitt@ubuntu.com>  Mon, 22 Jan 2007 10:47:33 +0100

apport (0.40) feisty; urgency=low

  * debian/control: Add missing python-dev build dependency, which is
    apparently required for 2.5 now.

 -- Martin Pitt <martin.pitt@ubuntu.com>  Mon, 15 Jan 2007 11:06:20 +0100

apport (0.39) feisty; urgency=low

  * Introduce abstract packaging interface and move all dpkg/apt specific bits
    to a dpkg implementation of this packaging interface (merge
    apport/abstract-pkg branch):
    - Add apport/packaging.py: Abstract packaging system query interface.
    - Add backends/packaging-dpkg.py: dpkg implementation of abstract
      packaging interface.
    - run-tests: Run tests of all backends.
    - apport/fileutils.py, apport/report.py: Port to packaging.py interface.
    - debian/control: Drop python-apport's 'python-apt' dependency since the
      backend only uses dpkg now (without measurable performance penalty since
      it uses internal caching).
    - debian/rules: Install backends/packaging-dpkg.py as our packaging
      backend to apport/packaging_impl.py and remove it again on clean.

 -- Martin Pitt <martin.pitt@ubuntu.com>  Sat, 13 Jan 2007 15:53:08 +0100

apport (0.38) feisty; urgency=low

  * Add ./COPYING: GPL license.
  * debian/rules: Build POT file again.
  * apport/fileutils.py: Add get_all_system_reports() and
    get_new_system_reports() and added test cases. Now the test suite can also
    be run as root to be able to actually check their complete behaviour.
    Adapt the other tests to get along with running the tests as root.
  * bin/apport-checkreports: Add option --system to check for system crash
    reports. Closes: LP#62316
  * gtk/apport-gtk: If called through sudo to process system crashes, drop
    privileges to the original user in open_url() so that we get the web
    browser correctly. (LP#62316) Caveat: The user cannot actually attach the
    crash report file directly since it is not accessible to the user; this
    will get fixed once Malone is able to link a bug report with uploaded
    blobs.

 -- Martin Pitt <martin.pitt@ubuntu.com>  Fri, 12 Jan 2007 14:29:44 +0100

apport (0.37) feisty; urgency=low

  * problem_report.py: Remove the requirement that values must not contain
    empty lines. Add test cases that reading and writing values with empty
    lines works, and add a test case that load() properly complains about
    empty lines in debcontrol encoding (empty lines in values are encoded with
    a single space). Closes: LP#78094
  * apport/report.py test suite: Do not rely on a particular structure of the
    'cat' stacktrace; apparently this is not consistent across architectures.
    Instead, compile a segfaulting mini C program, let it dump core, and test
    add_gdb_info() on it instead. This also allows us for a more rigid check
    of StacktraceTop.

 -- Martin Pitt <martin.pitt@ubuntu.com>  Mon,  8 Jan 2007 14:44:08 +0100

apport (0.36) feisty; urgency=low

  * gtk/apport-gtk.glade: Restore pulse step of progress bar (this apparently
    got destroyed when saving with Glade 3).
  * gtk/apport-gtk{,.glade}: Terminate the program properly when closing the
    progress dialog instead of exiting with an exception.
  * gtk/apport-gtk: Defer opening of the bug reporting window a bit so that
    it appears on top of the browser window. Also enable the task bar blinking
    for it when it is in the background.
  * gtk/apport-gtk.glade: Restore vertical padding of bug report dialog labels
    (another Glade 3 transition regression).
  * bin/apport-retrace, apport/report.py: Call gdb on InterpreterPath if
    present; calling it on a script does not yield anything useful. Add a test
    case to report.py.
  * debian/apport.init: Use mkdir -p instead of install -d, since install is
    not in /bin. Thanks to Kees Cook for catching this.
  * debian/control: Add missing python-apport dependency 'python-apt', which
    is not caught by ${python:Depends}.
  * gtk/apport-gtk: Catch MemoryError when loading a report and display an
    error dialog instead of just crashing. Closes: LP#76235
  * gtk/apport-gtk: Properly catch exceptions from the bug pattern check
    thread to avoid useless backtraces like in bug #75160.
  * gtk/apport-gtk: Catch exceptions from decoding of damaged reports and
    display an error message instead of crashing. Closes: LP#77149
  * apport/report.py: Add missing import of 'time' to test suite.

 -- Martin Pitt <martin.pitt@ubuntu.com>  Fri,  5 Jan 2007 09:49:01 +0100

apport (0.35) feisty; urgency=low

  Optimizations:

  * apport/fileutils.py: Split out heuristics for determining whether a file
    belongs to a package to new function likely_packaged() and add test cases.
  * bin/apport: Do not use the expensive find_file_package() any more, use
    likely_packaged() instead. This will create initial reports in some
    corner cases (like custom non-packaged executables in /usr/bin/), but
    greatly reduces I/O impact at crash time. We rely on apport-gtk to deal
    with reports that do not actually belong to a packaged executable.
  * apport/report.py, add_gdb_info(): Call gdb just once and split the output
    instead of calling it again for each command. This should significantly
    speed up the gdb stage especially for large programs/core dumps.
  * Use cStringIO instead of StringIO in modules.
  * gtk/apport-gtk: Code cleanup and refactorization:
    - Move iteration over crash reports into __main__ to simplify housekeeping
      in the ApportGTK class and get rid of some functions.
    - Refactor creation of temporary report file.
  * gtk/apport-gtk.glade: Split the text in the progress bar dialog so that we
    can use it for multiple steps (like uploading data to Malone) while not
    breaking translations.

  New feature: Bug reporting tool (https://wiki.ubuntu.com/BugReportingTool)

  * gtk/apport-gtk: Split out crash report initialization to new function
    show_crashes() so that we can use the frontend for other purposes like bug
    reporting.
  * gtk/apport-gtk: Add --file-bug, --package, and --pid options; if given,
    create a bug report about the given package instead of viewing crash
    reports.
  * gtk/apport-gtk{,.glade}: Generalize some strings to not talk about 'crash'
    any more, to make them suitable for bug reporting, too.
  * gtk/apport-gtk: Support --file-bug without specifying a package or a PID
    for filing generic distro bugs.
  * problem_report.py: Add new method write_mime() to encode a problem report
    in MIME/Multipart RFC 2822 format (i. e. an email with attachments). Short
    values are aggregated into the first inline text/plain part, large values,
    binary values, and file references get gzip compressed separate
    attachments. Also add various test cases.

  Bug/crash information:

  * apport/report.py, add_user_info(): Add list of system groups that the user
    belongs to.
  * bin/apport: Call add_user_info(), check functionality in test-apport.
  * apport/report.py, add_gdb_info(): Add field 'StacktraceTop' with the top
    five functions on the stack and no local variables. This reduced 'glimpse'
    is suitable for inline display in bug reports and automatic processing
    (dup finders, etc).

  Bug fixes:

  * po/Makefile: Add top_srcdir to work with current intltool.
  * po/de.po: Unfuzz some strings.
  * apport/report.py, add_gdb_info(): Strip away the 'No symbol table info
    available' messages from stack traces.
  * apport/report.py, test_search_bug_patterns(): Use security.u.c. instead
    of archive.u.c., since the latter times out too often.

 -- Martin Pitt <martin.pitt@ubuntu.com>  Wed,  3 Jan 2007 16:45:20 +0100

apport (0.34) feisty; urgency=low

  * apport/fileutils.py, mark_report_seen(): Do not bail out if os.utime()
    fails due to access permissions. This happens if the file does not belong
    to the user calling apport-gtk, but is world-readable (such as ubiquity
    crash reports). If utime() fails, repeatedly open()/close() the file for
    reading until atime != ctime, or the 1.2s timeout is reached.
    Closes: LP#72250
  * apport/python_hook.py: Add unit test, call that in run-tests.
  * apport/python_hook.py: Chmod the generated report to 0600 to not expose
    potentially private data to the world, and to be consistent with other
    crash reports.
  * apport/fileutils.py: Add check_files_md5() and test cases.
  * apport/report.py, add_package_info(): Append list of modified package
    files to Package: and Dependencies: value. Closes: LP#70946
  * bin/apport-retrace: Get along with Package:/Dependencies: fields with list
    of modified files.

 -- Martin Pitt <martin.pitt@ubuntu.com>  Fri, 22 Dec 2006 12:40:55 +0100

apport (0.33) feisty; urgency=low

  * debian/rules: Convert to cdbs. This fixes the dh_pysupport invocation
    along the way, too.
  * gtk/apport-gtk: Rework web browser invocation: Use kfmclient if available,
    fall back to firefox-remote, then to webbrowser.open(). Do not call
    x-www-browser any more since this would block if no running browser was
    open before.
  * Drop the apport_utils module (and with it the python-apport-utils
    package), it became too much of a dumping ground. The report file handling
    functions now live in apport.fileutils, and the debugging information
    collectors are now methods of a new 'Report' class (subclass of
    ProblemReport) in the new apport.report module. Adjust all programs
    accordingly.
  * Add debian/python-apport.postinst: Remove old .pyc and .pyo cruft on
    upgrades to clean up after our broken dh_pysupport invocation in earlier
    versions, so that the new modules are actually used.
  * Remove debian/apport.postinst: Those cleanups were only necessary for
    intra-edgy upgrades.

 -- Martin Pitt <martin.pitt@ubuntu.com>  Tue, 19 Dec 2006 01:15:27 +0100

apport (0.32) feisty; urgency=low

  * apport_utils.py: Filter out "no debugging symbols found" warnings from gdb
    outputs, and add some tests for this. Thanks to Kees Cook for the patch!
  * test-apport: Fix AGENTPATH directory when building the preload library
    (recently moved to bin/).
  * use-local: Fix path to apport as well (recently moved to bin/).
  * apport-retrace: Use ldd on InterpreterPath if present; ldd'ing scripts
    will not get us very far. Closes: LP#72201

 -- Martin Pitt <martin.pitt@ubuntu.com>  Thu, 14 Dec 2006 13:42:58 +0100

apport (0.31) feisty; urgency=low

  * Move scripts to bin/ in source package.
  * Add apport/python_hook.py: Default exception handler for Python, to create
    apport reports for unhandled exceptions. Thanks to Robert Collins
    <robert@ubuntu.com> for this! Closes: LP#70957
  * Add new package python-apport to ship the new Python package 'apport'.
    This includes the python crash hook for now, but in the near future
    apport-utils will get redesigned and put into this package, too.
  * debian/control: apport now depends on python-apport instead of
    python-apport-utils.
  * apport_utils.py: Quiesce gdb error messages in test suite.

 -- Martin Pitt <martin.pitt@ubuntu.com>  Sat, 25 Nov 2006 12:30:41 +0100

apport (0.30) feisty; urgency=low

  * test-apport, use-local: Support both kernel 2.6.17 and 2.6.19 sysctl names
    (crashdump-helper vs. crashdump).
  * gtk/apport-gtk.glade: Improve dialog title capitalization.
    Closes: LP#70652.
  * debian/apport.cron.daily: Immediately exit if /var/crash does not exist.
    Create /var/crash in debian/apport.init if it does not exist.
    Closes: LP#71599
  * Convert all tabs in Python source code files to spaces to comply to PEP 8.
    Thanks to Robert Collins for pointing this out.
  * apport_utils.py, gtk/apport-gtk: Do not pass None to subprocess arguments
    if report belongs to a non-packaged program. Thanks to Robert Collins for
    discovering and fixing this! Closes: LP#70942
  * debian/apport.init: Change /var/crash permissions to 1777, so that custom
    crash handlers (in Python/Mono/etc.) can put reports there.

 -- Martin Pitt <martin.pitt@ubuntu.com>  Sat, 25 Nov 2006 10:44:33 +0100

apport (0.29) feisty; urgency=low

  * apport-retrace: Do not crash if a linked library is not a dependency.
    Closes: LP#65914
  * apport_utils.py:
    - Add test_find_file_package_diversion() selftest to check diversion
      handling.
    - find_file_package(): Check for and respect diversions.
    - Closes: LP#65917
  * debian/apport.init, test-apport, use-local: Adapt to 'crashdump-helper' ->
    'crashdump' sysctl renaming in 2.6.19.
  * test-apport: Restore cwd even when failing a test.
  * problem_report.py, ProblemReport.write(): Support file-like objects as
    argument of file references to support direct reading from pipes. Add test
    case test_write_fileobj().
  * apport: Support '-' as core file argument, in which case the core will be
    read from stdin. This paves the way for using Linux 2.6.19's 'pipe
    core_pattern' feature. Bump python-problem-report dependency to >= 0.29
    for this.
  * apport: Confine permissions of log file to root:adm 0640, just in case.
  * apport: Temporarily drop real u/gid to target user for the os.access()
    tests, so that normal users cannot verify the existence of a given
    inaccessible file. Add comprehensive tests to apport_utils' test suite and
    test-apport. Thanks to Kees Cook for this patch!
  * apport_utils.py, find_file_package(): Terminate fgrep options with '--' to
    avoid problems with funny file names. Thanks to Kees Cook for spotting
    this!
  * test-apport: Automatically detect whether ULIMIT_CORE is nonzero, and
    adapt tests accordingly: check that core still exists after invoking
    apport, and clean it up.
  * apport-retrace: Add new mode -g/--gdb which starts an interactive gdb
    session with the report's core dump. Add this to man/apport-retrace.1, too.
  * apport-retrace: If -c is given, completely remove the CoreDump field from
    the report instead of setting it to 'removed'.
  * test-apport: When using 'lib' mode, point APPORT_LOG_FILE to a temporary
    file. Print it if the test suite fails.
  * test-apport: Fix EXFAILure of the 'core dump works for non-writable cwds'
    test case.
  * preloadlib: Support -DPIPE_CORE mode which emulates the
    pipe-in-core_pattern mode of kernel 2.6.19.
  * test-apport: Build preload library with core piping. No more failed test
    suite checks in 'lib' mode.

 -- Martin Pitt <martin.pitt@ubuntu.com>  Sun,  5 Nov 2006 07:10:30 -0800

apport (0.28) edgy; urgency=low

  "No core - ignore!"

  * apport: Do not create a report for crashes which we do not get a core dump
    for. The reports are useless and only clutter our bug tracker.

 -- Martin Pitt <martin.pitt@ubuntu.com>  Mon,  9 Oct 2006 15:22:32 +0200

apport (0.27) edgy; urgency=low

  * apport: Ignore SIGABRT for now; it's usually signalled from abort() or
    assertion failures and we only get reports with unusable stack traces for
    it (see #61938).
  * gtk/apport-gtk: If gnome-open is not available, fall back to x-www-browser
    instead of using webbrowser.py, to respect default browser in XFCE.
    Closes: LP#64209
  * apport: use os.nice() instead of executing 'renice'. Thanks to Benoit
    Boissinot for noticing.
  * apport_utils.py, find_file_package(): Lower() both strings in the speedup
    heuristics to match e. g. /usr/bin/Xorg -> xserver-xorg. Thanks to Kees
    Cook!
  * apport_utils.py, report_add_package_info(): Do not crash if we encounter a
    'None' current version, which can happen with uninstalled alternative
    dependencies. Thanks to Kees Cook for tracking this down!

 -- Martin Pitt <martin.pitt@ubuntu.com>  Fri,  6 Oct 2006 17:15:08 +0200

apport (0.26) edgy; urgency=low

  * apport-retrace: Clean up code a bit:
    - Move option parsing to separate function.
    - Use apport_utils' report_add_gdb_info() instead of duplicating the gdb
      code.
  * apport_utils.py, report_add_gdb_info(): Add optional parameter 'debugdir'
    to specify an alternate debug file symbol root directory.
  * apport-retrace: Add option -d/--download-debug to automatically download
    available ddebs, create a temporary debug symbol directory from already
    installed and downloaded ddebs, and point gdb to use that. Also add option
    -C/--cache-dir to specify a permanent ddeb cache directory (by default, a
    temporary one is used). Update the manpage accordingly.
  * apport-retrace: Make the best out of a report without packaging
    information (which can happen if the user does not click on 'report bug'
    in apport-gtk).
  * apport_utils, report_add_proc_info():
    - Move heuristics for detecting interpreted scripts to a separate function
      to be able to provide separate test cases for it. Check a few more
      special cases for mono programs.
    - Make interpreter heuristics even scarier to detect some more mono corner
      cases (like banshee and beagled-helper). Closes: LP#58859

 -- Martin Pitt <martin.pitt@ubuntu.com>  Wed,  4 Oct 2006 19:10:47 +0200

apport (0.25) edgy; urgency=low

  * Drop apport-gtk's update-notifier dependency to a Recommends:.
  * apport_utils.py, report_add_gdb_info(): Add register dump and disassembly
    of the last 32 bytes, they might be useful to see what's going on
    sometimes. Thanks to Kees Cook for the idea and the patch.
  * test-apport, check_crash(): Verify that a crash does not leave a core file
    behind. (Test for LP#62972)
  * preloadlib/libapport.c: Do not unlink the core file after calling apport,
    but set REMOVE_CORE=1 environment instead. This matches the current
    kernel behaviour.
  * apport: Register an atexit handler as early as possible for unlinking the
    core dump if REMOVE_CORE environment is set. Closes: LP#62972
  * apport: Set nice level 10 instead of 5. Closes: LP#63099

 -- Martin Pitt <martin.pitt@ubuntu.com>  Mon,  2 Oct 2006 14:21:53 +0200

apport (0.24) edgy; urgency=low

  The "Need for speed" release -- rrrroarrr!

  * apport: Remove _copy_shrink_corefile(): While this has an enormous impact
    on the size of an uncompressed core dump, it only causes a negligible size
    reduction of the bzip2'ed core, but it needs a lot of I/O resources for
    large core dumps.
  * problem_report.py:
    - Use zlib instead of bzip2 for compressing the binary data (in
      particular, core dumps). This results in slightly bigger files, but speeds
      up compression a lot (30 seconds vs. ~2:45 minutes for a Firefox core dump
      on my slow iBook). Closes: LP#61538
    - ProblemReport.read(): Support both bzip2 and zlib compression to be able
      to read existing reports, too.
    - Add/Adapt test cases.
  * Move InformationCollector._get_gdb() from apport to apport_utils.py
    report_add_gdb_info(), and add a test case for it.
  * apport_utils.py, report_add_package_info(): Support calling without a
    package name, then it will be figured out from ExecutableName. Extend test
    case accordingly.
  * test-apport: Do not require apport reports to contain gdb, packaging, and
    OS information, since we are going to move them out of apport.
  * apport: Do not collect static information. It requires a lot of CPU and
    I/O resources and slows down the machine a lot, and it can be added to
    the report later in the frontend. This also gets rid of the entire
    InformationCollector class, since everything has been moved to
    apport_utils.py now. Closes: LP#62542
  * apport: Do not intercept KeyboardInterrupt as unhandled exception (only
    useful for command line debugging, though).
  * problem_report.py: Add test case for appending new data to an existing
    report, fix write() function to not rely on an existing ProblemType key.
  * problem_report.py: Add new method ProblemReport.add_to_existing() to
    update an already existing problem report with new data. Add test case.
  * apport_utils.py, mark_report_seen(): Use os.utime() instead of
    open()/read() and a timeout for simpler and faster operation.
  * gtk/apport-gtk:
    - Collect gdb/packaging/operating system information when the user chooses
      to file a bug and update the apport report.
    - Change the 'Downloading bug patterns...' progress dialog to 'Collecting
      information about the crash...'.
  * debian/control: Bumped library dependencies of apport-gtk, added
    update-notifer dependency.

 -- Martin Pitt <martin.pitt@ubuntu.com>  Fri, 29 Sep 2006 15:47:56 +0200

apport (0.23) edgy; urgency=low

  * apport: Reset signal handler to SIG_IGN in the crash signal handler, to
    avoid an endless crash/handler loop (noticed during debugging LP#61708).
  * debian/apport.init: Do not let the script run with set -e, so that
    do_{start,stop} can deliver their return codes for proper evaluation,
    instead of immediately existing. Closes: LP#61796
  * test-apport: Check that SIGQUIT does not generate a report. (Check for
    bug #62511).
  * apport: Ignore SIGQUIT. Closes: LP#62511

 -- Martin Pitt <martin.pitt@ubuntu.com>  Thu, 28 Sep 2006 20:57:38 +0200

apport (0.22) edgy; urgency=low

  * apport_utils.py, report_add_proc_info(): Make 'interpreted script'
    detection more general to also work for mono programs.
  * test-apport: Check that non-packaged scripts do not generate a report.
  * apport: Call ic.collect_runtime_information() earlier and drop the local
    /proc/pid/exe examination, so that we get proper script detection. This
    avoids getting crash reports for non-packaged scripts (see test case
    change from above).
  * apport: Do not try to chmod the report file if we could not create it and
    output to stderr instead (this mainly affects local testing only).
  * apport_utils.py, find_file_package(): First grep the package lists whose
    names are a substring of the crashed binary name (or vice versa), to
    immensely speed up the package name determination in many cases.
  * apport: Drop the maximum number of consecutive crashes per executable
    from 5 to 2. 5 creates a too bad user experience and creates the
    impression that it will never stop. Closes: LP#61078

 -- Martin Pitt <martin.pitt@ubuntu.com>  Tue, 19 Sep 2006 16:16:46 +0200

apport (0.21) edgy; urgency=low

  * apport: Keep a partially written report with '000' permissions, and only
    chmod it to 0600 when it is fully written. This stops update-notifier from
    picking up half-written reports and get activated several times.
    Closes: LP#59988
  * apport: Add the executable path to the first line of logging.
  * apport: Run the complete code under control of the general exception
    fallback handler.
  * debian/apport.default: Increase maximum core size to 200 MB, to also catch
    Firefox and Evolution core dumps.
  * apport_utils.py, find_file_package(): Before searching the dpkg database
    (which is expensive), check if the executable path matches a whitelist of
    path prefixes. This replaces the weaker blacklist (/tmp and /home) in
    apport itself.
  * gtk/apport-gtk: Show a progress dialog while checking for bug patterns and
    execute report_search_bug_patterns() in a separate thread, so that the UI
    is not potentially blocked for a long time.
  * apport: Gracefully abort if we cannot readlink /proc/pid/exe, instead of
    falling over with an exception. Closes: LP#59993
  * debian/rules: Use 'multiuser' instead of 'defaults' for dh_installinit.
    Clean up the unnecessary rc symlinks in postinst and add appropriate
    sysv-rc dependency.

 -- Martin Pitt <martin.pitt@ubuntu.com>  Thu, 14 Sep 2006 23:16:26 +0200

apport (0.20) edgy; urgency=low

  * apport: Renice ourself to priority 5 to not slow down the user's processes
    so heavily.
  * Add manpages for apport-retrace(1) and apport-unpack(1) and install them
    into apport. Closes: LP#58463
  * problem_report.py: Test attaching two files instead of one in the
    test_write_file() regression check to assert correct key sorting.
  * problem_report.py: Alter write() method to sort binary data to the end of
    the report. This makes reports easier to read, and also shows relevant
    information more quickly when progressively loading them in a web browser.
    Adapt regression tests accordingly.
  * Move setting of ExecutablePath from apport's InformationCollector ctor to
    apport_utils' report_add_proc_info(), where it belongs to. Check
    ExecutablePath in apport_utils' regression tests.
  * apport-unpack: Support '-' as report argument to read from stdin.
  * apport_utils.py, report_add_proc_info():
    - Apply some heuristics to determine whether the crashed process is an
      interpreted script (check if the Name in /proc/pid/status matches
      the second /proc/pid/cmdline part, and if that command line argument is
      an existing executable file). In the case of an interpreted script, set
      ExecutablePath to the script and InterpreterPath to the actually crashed
      ELF binary.
    - Test this with a shell (/bin/zgrep) and a Python (./apport-unpack)
      script in the test suite.
    - Closes: LP#58859
  * Add debian/apport.logrotate to add a daily 7-step /var/log/apport
    log rotation.
  * test-apport: Fix WCOREDUMP() and pidof checks in check_crash().
  * apport: Install a signal handler for all 'crashy' signals, which just logs
    the signal and stack info and exits. This should avoid a crashing apport
    examining itself, possibly in an endless loop. Closes: LP#58873

 -- Martin Pitt <martin.pitt@ubuntu.com>  Mon, 11 Sep 2006 09:20:18 +0200

apport (0.19) edgy; urgency=low

  * apport_utils.py: Add function report_search_bug_patterns(): Try to
    download a package specific bug pattern XML file from a given URL base
    directory and return the bug URL in case of a match. Also add extensive
    test suite check.
  * test-apport: Fix help message.
  * apport-gtk: Make use of the new report_search_bug_patterns() function and
    display appropriate instructions on match. Bump python-apport-utils dependency.

 -- Martin Pitt <martin.pitt@ubuntu.com>  Tue,  5 Sep 2006 11:31:17 +0200

apport (0.18) edgy; urgency=low

  The "mating dance for ubiquity" release.

  * apport-gtk:
    - Use pidof's -x option in the detection whether the program is already
      running to correctly handle scripts.
    - Do not assume the presence of the ExecutablePath key in reports, but
      gracefully fall back to Package.
    - If the report specifies an explicit DesktopFile, use that instead of
      trying to figure it out.
    - Only created reduced report and show the radio buttons if there are
      actually removed fields.
    - Change tooltip of 'reduced report' radio button to be more generic (do
      not refer to the memory dump, but to 'large items', since this is what
      apport-gtk currently does).
    - Support new field 'BugDisplayMode: file | list (default)'. In 'file'
      mode, display the /+filebug page instead of /+bugs and change
      instructions accordingly.
    - Use the ProcCmdline attibute to restart an application; correctly
      parsing of all the desktop file is just not possible at this point.
    - Support new field 'RespawnCommand' to use custom respawning command.
  * problem_report.py: Add method has_removed_fields() to check whether load()
    skipped any fields due to binary=False. Add test suite check.
  * apport_utils.py: Fix the quoting in ProcCmdline so that it is fully shell
    compatible.
  * run-tests: Check if kernel crash dump helper is active, and if so, run
    test-apport in kernel mode.
  * problem_report.py: Support an optional second argument of file references
    which controls whether or not the file contents will be compressed/encoded
    (defaults to True for backwards compatibility). Add test suite checks.

 -- Martin Pitt <martin.pitt@ubuntu.com>  Fri, 25 Aug 2006 14:01:47 +0200

apport (0.17) edgy; urgency=low

  * Move packaging information collection from apport to new function
    report_add_package_info() in apport_utils.py, add test suite check.
  * Move operating system information collection from apport to new function
    report_add_os_info() in apport_utils.py, add test suite check.
  * Move /proc information collection from apport to new function
    report_add_proc_info() in apport_utils.py, add test suite check, and fix
    handling of failed /proc/$$/environ reading.
  * preloadlib/libapport.c: Route gcore's stderr to /dev/null to suppress
    error messages during the test suite and to become more compatible to the
    kernel behaviour.
  * Change apport_utils.py to be a public module and ship it in the new
    python-apport-utils package, so that other applications like ubiquity can
    use it easily.
  * po/de.po: Add new translations to make this complete again.
  * problem_report.py, apport_utils.py: Prepend UnitTest classes with '_' so
    that they do not appear in the help() output.
  * apport_utils.py: Add make_report_path(), which constructs the canonical
    crash report pathname for a given report.
  * Add debian/apport.postinst: Remove /usr/share/apport/apport_utils.pyc when
    upgrading from an earlier version, so that the programs in
    /usr/share/apport actually use the version from p-apport-utils.

 -- Martin Pitt <martin.pitt@ubuntu.com>  Tue, 22 Aug 2006 18:14:00 +0200

apport (0.16) edgy; urgency=low

  *  test-apport: Check that non-packaged binaries do not generate a report.
  * apport_utils.py: Add find_file_package() to find the package a file
    belongs to. This uses fgrep /var/lib/dpkg/info/*.list which is much faster
    than dpkg -S. Also add test suite check.
  * apport: Use find_file_package() instead of direct dpkg -S call and pass
    the result to the InformationCollector ctor to avoid grepping the dpkg
    lists twice.
  * apport: Immediately exit if the executable name starts with /home or /tmp,
    to avoid grepping the dpkg database in the common developer case.
  * apport: Replace 0-bytes in ProcCmdline with spaces to keep them readable.
  * apport-gtk: Offer an alternative small report (without the core dump) for
    users with slow internet connection.

 -- Martin Pitt <martin.pitt@ubuntu.com>  Mon, 21 Aug 2006 19:34:47 +0200

apport (0.15) edgy; urgency=low

  * Add apport-unpack: Script to extract the fields of a problem report into
    separate files into a new or empty directory. Mainly useful for extracting
    compressed binary data like the core dump.
  * test-apport: Check that dumped environment only contains security
    insensitive variables.
  * apport: Filter out all environment variables but $SHELL, $PATH, and
    locale/language related ones. Closes: LP#56846
  * test-apport: Delete test report in the cleanup handler so that the
    kernel-mode test can be run multiple times without manual cleanup.
  * test-apport: Check for running apport and test executable processes in
    check_crash().
  * preloadlib/libapport.c: Improve error checking, some robustification.
  * test-apport: If using the preload library, wait a second between the test
    process invocations in the flooding test to mitigate a strange race
    condition that sometimes causes the signal handler not to be executed.

 -- Martin Pitt <martin.pitt@ubuntu.com>  Sun, 20 Aug 2006 16:28:43 +0200

apport (0.14) edgy; urgency=low

  * preloadlib/libapport.c: Write core dump into cwd instead of /tmp to act
    like the current kernel.
  * apport_utils.py: Check APPORT_REPORT_DIR environment variable for an
    alternate crash report directory. This is mainly useful for a local test
    suite.
  * apport: Quiesce the apt module's FutureWarning.
  * preloadlib/libapport.c: Re-raise the signal instead of doing exit() so
    that the process exits with the same code as it would do without the
    library.
  * preloadlib/libapport.c: Close stdout for gcore process.
  * Add test-apport: Use preloadlib/ and APPORT_REPORT_DIR to create a
    sandboxed environment and run various apport functionality tests. Also add
    this script to run-tests.
  * apport_utils.py, delete_report(): Actually try to unlink the report before
    falling back to truncating it to zero bytes.
  * preloadlib/libapport.c: Close stderr for apport process.

 -- Martin Pitt <martin.pitt@ubuntu.com>  Fri, 18 Aug 2006 15:46:37 +0200

apport (0.13) edgy; urgency=low

  * Do not run the test suite on build since on the buildds modifying
    file atimes does not work.

 -- Martin Pitt <martin.pitt@ubuntu.com>  Fri, 18 Aug 2006 00:59:26 +0200

apport (0.12) edgy; urgency=low

  * apport-gtk: Make bug report window resizable when the details are
    expanded. Closes: LP#56672
  * apport_utils.py: Add get_recent_crashes() and a test suite check for it.
  * apport: If the same binary produced more than 5 crashes in the last 24
    hours, ignore the crash. This is a hideous and pretty ad-hoc band-aid to
    avoid flooding users with reports for continuously crashing respawning
    processes. Closes: LP#56362
  * apport: Clean up exit codes to only exit with 0 if report was created, and
    with 1 otherwise (to become more compatible to proposed future kernel
    behaviour, where core dumps are only generated on demand).
  * Add run-tests script which calls all available selftests.
  * debian/rules: Run run-tests during build to have the package FTBFS on
    regressions. Add python build dependency for this (it is already there
    implicitly anyway).

 -- Martin Pitt <martin.pitt@ubuntu.com>  Thu, 17 Aug 2006 16:06:41 +0200

apport (0.11) edgy; urgency=low

  * gtk/apport-gtk.glade: Remove separators from dialogs. Closes: LP#56326
  * apport:
    - Move information collection from ctor to two new separate functions
      collect_runtime_information() (fast, privileged, crashed process must
      exist) and collect_static_information() (slow, unprivileged, crashed
      process does not need to exist). This allows a cleaner design.
    - Add missing close() call in init_error_log().
    - Do not catch SystemExit in the final catch-all-and-log clause (will
      become important once we switch to master/slave processes).
    - Clean up handling of temporary files.
    - Log successful report creation with file and package name, to ease
      debugging.
    - transitive_dependencies(): Do not break on pure virtual dependencies
      (like perl-api-XXX).
  * Add debian/apport.default: Default file to disable apport entirely and to
    change the maximum size of kernel created core dumps.
  * debian/apport.init: Evaluate new default file.

 -- Martin Pitt <martin.pitt@ubuntu.com>  Wed, 16 Aug 2006 17:05:19 +0200

apport (0.10) edgy; urgency=low

  * apport-gtk: Show report file size in bug report window.
  * apport: Correctly handle relative paths to core dumps (use crashed
    process' cwd).
  * Fix the GPL URLs in source file's copyright comments.
  * debian/apport.cron.daily: Add -mindepth 1 to find commands to avoid
    attempting to remove the /var/crash/ directory. Closes: LP#55107
  * problem_report.py:
    - Fix precise whitespace handling in continuation lines, add selftest.
    - Add selftest for reading a report, modifying fields, and writing it
      back.
    - Fix writing back binary data, adapt test suite to check it.
    - Fixed ProblemReport.load() to clean up old data, added selftest.
    - Restructure class to inherit from IterableUserDict and throw away all
      the now obsolete dictionary wrapper methods.
  * debian/apport.init: Add colon to description to make output less
    confusing.
  * Add apport-retrace and install it into apport: This tool takes a crash
    report and refreshes the stack traces in it. This is particularly useful
    if debug symbols are installed now, but haven't been at the time the crash
    occured.

 -- Martin Pitt <martin.pitt@ubuntu.com>  Fri, 11 Aug 2006 15:40:05 +0200

apport (0.9) edgy; urgency=low

  * apport: Call objcopy to throw out READONLY/CODE sections from the core
    dump, which drastically reduces its (uncompressed) size (factor 2 to 10).
    This has little effect on the bzip2'ed core dump, though.
  * apport:
    - Support an optional third command line argument which specifies the
      location of a core dump.
    - If a core dump is given, call gdb on the core dump instead of the
      crashed process. We cannot attach to the latter if we are called by the
      kernel (since the crashed process is in uninterruptible kernel sleep).
    - If no core dump is given, do not attempt to do anything gdb related.
    - This matches the future behaviour of the kernel crash dump helper while
      remaining compatible to the previous call semantics.
  * Add preloadlib/{Makefile,libapport.c}: LD_PRELOADable library which
    emulates the future kernel behaviour. This is ONLY for testing and
    development purposes. It uses unsafe temporary file handling and thus must
    not be used on production boxes!
  * Ship preloadlib/* as examples in package 'apport' for people who want to
    play with it until the new kernel arrives.
  * Add preloadlib/README: Explain how to use the preload library.

 -- Martin Pitt <martin.pitt@ubuntu.com>  Wed,  9 Aug 2006 12:12:20 +0200

apport (0.8) edgy; urgency=low

  * apport_utils.py:
    - Add two new functions seen_report() and mark_report_seen().
    - get_new_reports(): Only return unseen reports, add function
      get_all_reports() for the old behaviour.
  * gtk/apport-gtk.py: Do not delete reports after notifying about them. This
    way, we do not need to add another button to save the report (which is
    considered evil UI-wise), but still retain the report for filing and
    examining later.
  * Replace all usages of '/var/crash' to a new global variable in
    apport_utils; this is particularly useful for test suites.
  * apport.py: Overwrite old reports if they are seen.
  * apport_utils.py: Add a test suite for all exported functions.

 -- Martin Pitt <martin.pitt@ubuntu.com>  Tue,  8 Aug 2006 19:29:23 +0200

apport (0.7) edgy; urgency=low

  * Add apport_utils.py: Factorize out some common code of apport-gtk,
    possible future frontends, and some backend tools.
  * Add apport-checkreports: Test if there are new crash reports for the
    invoking user. This factorizes out the tests we currently do in
    update-notifier and makes them easier to change and keep in sync with
    apport itself. Ship the script in the apport package.

 -- Martin Pitt <martin.pitt@ubuntu.com>  Tue,  8 Aug 2006 17:24:46 +0200

apport (0.6) edgy; urgency=low

  * Add missing intltool build dependency to fix FTBFS.

 -- Martin Pitt <martin.pitt@ubuntu.com>  Thu,  3 Aug 2006 09:15:42 +0200

apport (0.5) edgy; urgency=low

  * apport-gtk: Remove the crash report after it got displayed.
  * apport-gtk: Fix exception on startup if no readable crash reports exist.

 -- Martin Pitt <martin.pitt@ubuntu.com>  Wed,  2 Aug 2006 23:42:34 +0200

apport (0.4) edgy; urgency=low

  * Implement completely new UI according to the design described at
    https://wiki.ubuntu.com/CrashReporting. Many thanks to Matthew Paul
    Thomas!
  * po/Makefile: Fix default target to not just break. Now it builds the .pot
    file.
  * debian/rules: Build .pot file on package build for automatic Rosetta
    import.
  * Bring German translations up to date.
  * po/Makefile: Supply '--language=python' to intltool-update to properly
    extract strings from apport-gtk.

 -- Martin Pitt <martin.pitt@ubuntu.com>  Wed,  2 Aug 2006 23:14:58 +0200

apport (0.3) edgy; urgency=low

  * debian/rules clean: Also clean po/.
  * debian/apport.cron.daily: Clean away empty files everytime.
  * apport: Only consider a report as already present if it has a non-zero
    size.
  * apport: Set proper group for report files instead of 'root'.
  * apport-gtk: Ignore 0-sized reports.
  * apport-gtk: Add button to remove the current report (by truncating the
    file to zero bytes; a user cannot unlink files in /var/crash).
  * apport-gtk: Only display reports that the user can actually read.
  * problem_report.py: Add 'binary' option to ProblemReport.load() to
    optionally skip binary data.
  * debian/rules: Clean stale *.pyc files.
  * python-gtk: Do not load binary data (core dumps, etc.) to greatly speed up
    the GUI. They are just gibberish anyway.
  * apport: Switch from apt_pkg to apt, add SourcePackage: to reports.
  * apport-gtk: Use source package name for the Malone URL.
  * debian/rules: Call setup.py install with --no-compile to not ship *.pyc in
    debs.

 -- Martin Pitt <martin.pitt@ubuntu.com>  Mon, 31 Jul 2006 13:11:52 +0200

apport (0.2) edgy; urgency=low

  * debian/apport.cron.daily: Do not produce error messages if 'find' does not
    find any crash reports.
  * problem_report.py: Support iterators, add test case.
  * apport: Filter out trailing 0-byte from ProcCmdline.
  * Add a simple GTK frontend, ship it in new package apport-gtk.

 -- Martin Pitt <martin.pitt@ubuntu.com>  Thu, 27 Jul 2006 23:52:33 +0200

apport (0.1) edgy; urgency=low

  * Initial release. This package implements the client backend part of
    https://wiki.ubuntu.com/AutomatedProblemReports.

 -- Martin Pitt <martin.pitt@ubuntu.com>  Mon, 24 Jul 2006 14:21:10 +0200<|MERGE_RESOLUTION|>--- conflicted
+++ resolved
@@ -1,9 +1,15 @@
 apport (1.1.1-0ubuntu2) UNRELEASED; urgency=low
 
-<<<<<<< HEAD
+  [ Martin Pitt ]
   * hookutils.py: Do not attach /proc/version_signature, it's Ubuntu specific.
     (Merged from trunk). Instead, attach it in general-hooks/ubuntu.py.
   * general-hooks/ubuntu.py: Attach package conffile information.
+
+  [ Andy Whitcroft ]
+  * bin/apportcheckresume: the suspend _and_ hibernate logs are both in
+    pm-suspend.log.
+  * bin/apportcheckresume: remove redunant check for file before attaching
+    stress log.
 
  -- Martin Pitt <martin.pitt@ubuntu.com>  Thu, 30 Apr 2009 13:37:45 +0200
 
@@ -20,23 +26,11 @@
       (LP: #357024, CVE-2009-1295)
     - Other fixes were already cherrypicked in the previous upload.
 
-=======
->>>>>>> ae766a38
   [ Matt Zimmerman ]
   * package-hooks/source_linux.py: Attach info for linux-restricted-modules
     and linux-backports-modules
 
-<<<<<<< HEAD
  -- Martin Pitt <martin.pitt@ubuntu.com>  Thu, 30 Apr 2009 09:08:29 +0200
-=======
-  [ Andy Whitcroft ]
-  * bin/apportcheckresume: the suspend _and_ hibernate logs are both in
-    pm-suspend.log.
-  * bin/apportcheckresume: remove redunant check for file before attaching
-    stress log.
-
- -- Andy Whitcroft <apw@canonical.com>  Wed, 29 Apr 2009 13:10:40 +0100
->>>>>>> ae766a38
 
 apport (1.1-0ubuntu1) karmic; urgency=low
 
